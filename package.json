{
  "name": "eliza",
  "version": "1.4.4",
  "module": "index.ts",
  "type": "module",
  "engines": {
    "node": "23.3.0"
  },
  "scripts": {
    "postinstall": "bash ./scripts/init-submodules.sh",
    "start": "turbo run start --filter=./packages/cli --log-prefix=none --no-cache",
    "start:debug": "cross-env NODE_NO_WARNINGS=1 LOG_LEVEL=debug elizaos start",
    "start:app": "turbo run start --filter=./packages/app",
    "dev": "bun run scripts/dev-watch.js",
    "build": "turbo run build --filter=!./packages/app --filter=!@elizaos/config",
    "build:client": "turbo run build --filter=@elizaos/client",
    "format": "turbo run format --filter=./packages/*",
    "format:check": "turbo run format:check --filter=./packages/*",
    "clean": "turbo run clean --concurrency=100% --filter=./packages/* --filter=!./packages/app --filter=!@elizaos/config && rm -rf dist .turbo node_modules .turbo-tsconfig.json tsconfig.tsbuildinfo bun.lock* .eliza .elizadb && bun install && bun run build --concurrency=100%",
    "build:cli": "turbo run build --filter=@elizaos/cli --no-cache",
    "build:core": "turbo run build --filter=@elizaos/core --no-cache",
    "lint": "turbo run lint --filter=./packages/* && prettier --write . --ignore-path .prettierignore && prettier --check . --ignore-path .prettierignore",
    "pre-commit": "bun run scripts/pre-commit-lint.js",
    "release": "bunx lerna publish from-package --dist-tag latest --force-publish --yes --no-verify-access",
    "release:beta": "bunx lerna publish from-package --dist-tag beta --force-publish --yes --no-verify-access",
    "release:alpha": "bunx lerna publish from-package --dist-tag alpha --force-publish --yes --no-verify-access",
    "version:alpha": "bunx lerna version prerelease --preid alpha --force-publish --yes --no-push --no-git-tag-version",
    "version:beta": "bunx lerna version prerelease --preid beta --force-publish --yes --no-push --no-git-tag-version",
    "version:patch": "bunx lerna version patch --force-publish --yes --no-push --no-git-tag-version",
    "version:minor": "bunx lerna version minor --force-publish --yes --no-push --no-git-tag-version",
    "version:major": "bunx lerna version major --force-publish --yes --no-push --no-git-tag-version",
    "migrate": "turbo run migrate --filter=./packages/plugin-sql --force",
    "migrate:generate": "turbo run migrate:generate --filter=./packages/plugin-sql",
    "docker:build": "bash ./scripts/docker.sh build",
    "docker:run": "bash ./scripts/docker.sh run",
    "docker:bash": "bash ./scripts/docker.sh bash",
    "docker:start": "bash ./scripts/docker.sh start",
    "docker": "bun docker:build && bun docker:run && bun docker:bash",
    "test": "turbo run test --concurrency 3 --filter=!./packages/plugin-starter --filter=!./packages/project-starter --filter=!@elizaos/plugin-sql",
    "test:client": "turbo run test --filter=./packages/client",
    "test:core": "turbo run test --filter=./packages/core",
    "test:app": "turbo run test --concurrency 5 --filter=./packages/app",
    "prepare": "husky"
  },
  "packageManager": "bun@1.2.21",
  "workspaces": [
    "packages/*",
    "plugin-specification/*"
  ],
  "devDependencies": {
    "@types/bun": "latest",
    "@types/js-yaml": "^4.0.9",
    "@types/node": "^24.6.0",
    "@types/uuid": "^11.0.0",
    "bun": "^1.2.21",
    "husky": "^9.1.7",
    "lerna": "9.0.0",
    "turbo": "^2.5.5",
    "typescript": "5.9.2"
  },
  "resolutions": {
    "react": "19.1.0",
    "react-dom": "19.1.0",
    "@types/react": "19.1.5",
    "typedoc-plugin-markdown": "4.2.10",
    "typedoc": "0.27.9"
  },
  "overrides": {
    "@nrwl/devkit": "19.8.4",
    "@nrwl/tao": "19.8.4",
    "color-convert": "2.0.1",
    "color-name": "1.1.4",
    "is-core-module": "2.13.1",
    "error-ex": "1.3.2",
    "has-ansi": "6.0.2"
  },
  "trustedDependencies": [
    "@swc/core",
    "bigint-buffer",
    "bufferutil",
    "bun",
    "canvas",
    "esbuild",
    "husky",
    "node-llama-cpp",
    "protobufjs",
    "utf-8-validate"
  ],
  "dependencies": {
    "helmet": "^8.1.0",
<<<<<<< HEAD
    "neo4j-driver": "^5.28.1"
=======
    "js-yaml": "^4.1.0",
    "zod": "4.1.11"
>>>>>>> 3489791e
  }
}<|MERGE_RESOLUTION|>--- conflicted
+++ resolved
@@ -88,11 +88,7 @@
   ],
   "dependencies": {
     "helmet": "^8.1.0",
-<<<<<<< HEAD
-    "neo4j-driver": "^5.28.1"
-=======
     "js-yaml": "^4.1.0",
     "zod": "4.1.11"
->>>>>>> 3489791e
   }
 }