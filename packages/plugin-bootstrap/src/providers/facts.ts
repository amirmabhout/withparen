import {
    embed,
    MemoryManager,
    formatMessages,
    AgentRuntime as IAgentRuntime,
} from "@ai16z/eliza";
import type { Memory, Provider, State } from "@ai16z/eliza";
import { formatFacts } from "../evaluators/fact.ts";

const factsProvider: Provider = {
    get: async (runtime: IAgentRuntime, message: Memory, state?: State) => {
        const recentMessagesData = state?.recentMessagesData?.slice(-10);

        const recentMessages = formatMessages({
            messages: recentMessagesData,
            actors: state?.actorsData,
        });

        const _embedding = await embed(runtime, recentMessages);

        const memoryManager = new MemoryManager({
            runtime,
            tableName: "facts",
        });

        const relevantFacts = [];
        //  await memoryManager.searchMemoriesByEmbedding(
        //     embedding,
        //     {
        //         roomId: message.roomId,
        //         count: 10,
        //         agentId: runtime.agentId,
        //     }
        // );

        const recentFactsData = await memoryManager.getMemories({
            roomId: message.roomId,
            count: 10,
<<<<<<< HEAD
=======
            agentId: runtime.agentId,
            start: 0,
            end: Date.now(),
>>>>>>> afb7cc13
        });

        // join the two and deduplicate
        const allFacts = [...relevantFacts, ...recentFactsData].filter(
            (fact, index, self) =>
                index === self.findIndex((t) => t.id === fact.id)
        );

        const formattedFacts = formatFacts(allFacts);

        return "Key facts that {{agentName}} knows:\n{{formattedFacts}}"
            .replace("{{agentName}}", runtime.character.name)
            .replace("{{formattedFacts}}", formattedFacts);
    },
};

export { factsProvider };<|MERGE_RESOLUTION|>--- conflicted
+++ resolved
@@ -36,12 +36,8 @@
         const recentFactsData = await memoryManager.getMemories({
             roomId: message.roomId,
             count: 10,
-<<<<<<< HEAD
-=======
-            agentId: runtime.agentId,
             start: 0,
             end: Date.now(),
->>>>>>> afb7cc13
         });
 
         // join the two and deduplicate
