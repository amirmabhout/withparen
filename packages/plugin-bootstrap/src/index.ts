--- conflicted
+++ resolved
@@ -417,26 +417,16 @@
         );
 
         // First, save the incoming message
-<<<<<<< HEAD
-        runtime.logger.debug('[Bootstrap] Saving message to memory and embeddings');
-=======
         runtime.logger.debug('[Bootstrap] Saving message to memory and queueing embeddings');
 
->>>>>>> cfe0fb2a
         // Check if memory already exists (it might have been created by MessageBusService)
         let memoryToQueue: Memory;
 
         if (message.id) {
           const existingMemory = await runtime.getMemoryById(message.id);
           if (existingMemory) {
-<<<<<<< HEAD
-            // Still add embedding if needed
-            runtime.logger.debug('[Bootstrap] Memory already exists, skipping creation');
-            await runtime.addEmbeddingToMemory(message);
-=======
             runtime.logger.debug('[Bootstrap] Memory already exists, skipping creation');
             memoryToQueue = existingMemory;
->>>>>>> cfe0fb2a
           } else {
             // Create memory with the existing ID (preserving external IDs)
             const createdMemoryId = await runtime.createMemory(message, 'messages');
