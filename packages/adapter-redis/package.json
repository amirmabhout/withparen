{
    "name": "@elizaos/adapter-redis",
<<<<<<< HEAD
    "version": "0.1.9",
=======
    "version": "0.1.8-alpha.1",
>>>>>>> d5f2924d
    "type": "module",
    "main": "dist/index.js",
    "module": "dist/index.js",
    "types": "dist/index.d.ts",
    "exports": {
        "./package.json": "./package.json",
        ".": {
            "import": {
                "@elizaos/source": "./src/index.ts",
                "types": "./dist/index.d.ts",
                "default": "./dist/index.js"
            }
        }
    },
    "files": [
        "dist"
    ],
    "dependencies": {
        "@elizaos/core": "workspace:*",
        "ioredis": "5.4.2"
    },
    "devDependencies": {
        "@types/ioredis": "^5.0.0",
        "tsup": "8.3.5",
        "vitest": "^3.0.2"
    },
    "scripts": {
        "build": "tsup --format esm --dts",
        "dev": "tsup --format esm --dts --watch",
        "test": "vitest run",
        "test:watch": "vitest"
    },
    "peerDependencies": {
        "whatwg-url": "7.1.0"
    }
}<|MERGE_RESOLUTION|>--- conflicted
+++ resolved
@@ -1,43 +1,39 @@
 {
-    "name": "@elizaos/adapter-redis",
-<<<<<<< HEAD
-    "version": "0.1.9",
-=======
-    "version": "0.1.8-alpha.1",
->>>>>>> d5f2924d
-    "type": "module",
-    "main": "dist/index.js",
-    "module": "dist/index.js",
-    "types": "dist/index.d.ts",
-    "exports": {
-        "./package.json": "./package.json",
-        ".": {
-            "import": {
-                "@elizaos/source": "./src/index.ts",
-                "types": "./dist/index.d.ts",
-                "default": "./dist/index.js"
-            }
-        }
-    },
-    "files": [
-        "dist"
-    ],
-    "dependencies": {
-        "@elizaos/core": "workspace:*",
-        "ioredis": "5.4.2"
-    },
-    "devDependencies": {
-        "@types/ioredis": "^5.0.0",
-        "tsup": "8.3.5",
-        "vitest": "^3.0.2"
-    },
-    "scripts": {
-        "build": "tsup --format esm --dts",
-        "dev": "tsup --format esm --dts --watch",
-        "test": "vitest run",
-        "test:watch": "vitest"
-    },
-    "peerDependencies": {
-        "whatwg-url": "7.1.0"
-    }
+	"name": "@elizaos/adapter-redis",
+	"version": "0.1.9",
+	"type": "module",
+	"main": "dist/index.js",
+	"module": "dist/index.js",
+	"types": "dist/index.d.ts",
+	"exports": {
+		"./package.json": "./package.json",
+		".": {
+			"import": {
+				"@elizaos/source": "./src/index.ts",
+				"types": "./dist/index.d.ts",
+				"default": "./dist/index.js"
+			}
+		}
+	},
+	"files": [
+		"dist"
+	],
+	"dependencies": {
+		"@elizaos/core": "workspace:*",
+		"ioredis": "5.4.2"
+	},
+	"devDependencies": {
+		"@types/ioredis": "^5.0.0",
+		"tsup": "8.3.5",
+		"vitest": "^3.0.2"
+	},
+	"scripts": {
+		"build": "tsup --format esm --dts",
+		"dev": "tsup --format esm --dts --watch",
+		"test": "vitest run",
+		"test:watch": "vitest"
+	},
+	"peerDependencies": {
+		"whatwg-url": "7.1.0"
+	}
 }