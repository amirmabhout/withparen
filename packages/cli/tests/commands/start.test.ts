--- conflicted
+++ resolved
@@ -1,15 +1,10 @@
-<<<<<<< HEAD
-import { describe, it, expect, beforeEach, afterEach  , vi } from 'vitest';
-import { execSync, spawn } from 'child_process';
-=======
-import { describe, test, expect, beforeEach, afterEach } from 'bun:test';
 import { execSync } from 'child_process';
->>>>>>> ec8311ed
-import { mkdtemp, rm, mkdir } from 'fs/promises';
+import { mkdir, mkdtemp, rm } from 'fs/promises';
+import { tmpdir } from 'os';
 import { join } from 'path';
-import { tmpdir } from 'os';
-import { safeChangeDirectory, waitForServerReady, TestProcessManager } from './test-utils';
+import { afterEach, beforeEach, describe, expect, it } from 'vitest';
 import { TEST_TIMEOUTS } from '../test-timeouts';
+import { safeChangeDirectory, TestProcessManager, waitForServerReady } from './test-utils';
 
 describe('ElizaOS Start Commands', () => {
   let testTmpDir: string;
@@ -81,12 +76,10 @@
   // Helper function to start server and wait for it to be ready
   const startServerAndWait = async (
     args: string,
-    logFile: string,
     maxWaitTime: number = TEST_TIMEOUTS.SERVER_STARTUP
   ): Promise<any> => {
     await mkdir(join(testTmpDir, 'elizadb'), { recursive: true });
 
-    const charactersDir = join(__dirname, '../test-characters');
     const serverProcess = processManager.spawn(
       'bun',
       [join(__dirname, '..', '../dist/index.js'), 'start', ...args.split(' ')],
@@ -128,8 +121,7 @@
 
       // Start a temporary server with Ada character
       const serverProcess = await startServerAndWait(
-        `-p ${testServerPort} --character ${adaPath}`,
-        'server.log'
+        `-p ${testServerPort} --character ${adaPath}`
       );
 
       try {
@@ -285,8 +277,7 @@
 
       // Start server
       const serverProcess = await startServerAndWait(
-        `-p ${testServerPort} --character ${adaPath}`,
-        'health.log'
+        `-p ${testServerPort} --character ${adaPath}`
       );
 
       try {
