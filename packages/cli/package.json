--- conflicted
+++ resolved
@@ -60,17 +60,15 @@
     "@types/babel__core": "^7.20.1",
     "@types/diff": "^5.0.3",
     "@types/fs-extra": "^11.0.1",
+    "@types/inquirer": "^9.0.8",
     "@types/lodash": "^4.17.7",
     "@types/node": "^22.15.3",
     "@types/prompts": "^2.4.2",
     "@types/semver": "^7.5.8",
     "axios": "^1.7.9",
-<<<<<<< HEAD
     "bats-assert": "^2.0.0",
     "bats-support": "^0.3.0",
-=======
     "bun-types": "^1.2.16",
->>>>>>> ec8311ed
     "commander": "^10.0.0",
     "diff": "^5.1.0",
     "dotenv": "^16.5.0",
