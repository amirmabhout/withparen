--- conflicted
+++ resolved
@@ -83,8 +83,6 @@
   return runtime;
 };
 
-<<<<<<< HEAD
-=======
 /**
  * Interface representing a custom request object that extends the express.Request interface.
  * @interface CustomRequest
@@ -100,7 +98,6 @@
  * @property {string} params.messageId - The unique identifier for the message associated with the request
  * @property {string} params.filename - The filename associated with the request
  */
->>>>>>> 5c406e55
 interface CustomRequest extends express.Request {
   query: any;
   body: any;
@@ -304,50 +301,7 @@
         },
       };
 
-<<<<<<< HEAD
       const createdMessage = await serverInstance.createMessage(messagePayload);
-=======
-      // Define the callback for sending the HTTP response
-      const apiCallback: HandlerCallback = async (responseContent: Content) => {
-        let sentMemory: Memory | null = null;
-        if (!res.headersSent) {
-          res.status(201).json({
-            success: true,
-            data: {
-              message: responseContent,
-              messageId: userMessageMemory.id,
-              name: runtime.character.name,
-              roomId: req.body.roomId,
-              source,
-            },
-          });
-
-          // Construct Memory for the agent's HTTP response with provider information
-          sentMemory = {
-            id: createUniqueUuid(runtime, `api-response-${userMessageMemory.id}-${Date.now()}`),
-            entityId: runtime.agentId, // Agent is the sender
-            agentId: runtime.agentId,
-            content: {
-              ...responseContent,
-              text: responseContent.text || '',
-              inReplyTo: userMessageMemory.id,
-              ...(responseContent.providers &&
-                responseContent.providers.length > 0 && {
-                providers: responseContent.providers,
-              }),
-            },
-            roomId: roomId,
-            worldId,
-            createdAt: Date.now(),
-          };
-
-          logger.debug('Response content sent via HTTP API:', responseContent.providers);
-
-          await runtime.createMemory(sentMemory, 'messages');
-        }
-        return sentMemory ? [sentMemory] : [];
-      };
->>>>>>> 5c406e55
 
       sendSuccess(
         res,
@@ -1106,8 +1060,6 @@
     }
   });
 
-<<<<<<< HEAD
-=======
   // Get room details
   router.get('/:agentId/rooms/:roomId', async (req: CustomRequest, res: express.Response) => {
     const agentId = validateUuid(req.params.agentId);
@@ -1180,7 +1132,6 @@
     res.status(204).send();
   });
 
->>>>>>> 5c406e55
   // Audio messages endpoints
   router.post(
     '/:agentId/audio-messages',
@@ -1521,9 +1472,9 @@
       const cleanMemories = includeEmbedding
         ? memories
         : memories.map((memory) => ({
-          ...memory,
-          embedding: undefined,
-        }));
+            ...memory,
+            embedding: undefined,
+          }));
 
       sendSuccess(res, { memories: cleanMemories });
     } catch (error) {
@@ -1550,28 +1501,10 @@
       const tableName = (req.query.tableName as string) || 'messages';
       const includeEmbedding = req.query.includeEmbedding === 'true';
 
-<<<<<<< HEAD
       const memories = await runtime.getMemories({
         agentId,
         tableName,
       });
-=======
-    // Get tableName from query params, default to "messages"
-    const tableName = (req.query.tableName as string) || 'messages';
-    const includeEmbedding = req.query.includeEmbedding === 'true';
-
-    const memories = await runtime.getMemories({
-      agentId,
-      tableName,
-    });
-
-    const cleanMemories = includeEmbedding
-      ? memories
-      : memories.map((memory) => ({
-        ...memory,
-        embedding: undefined,
-      }));
->>>>>>> 5c406e55
 
       const cleanMemories = includeEmbedding
         ? memories
