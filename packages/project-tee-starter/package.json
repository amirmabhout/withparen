{
  "name": "@elizaos/project-tee-starter",
  "description": "Project starter for elizaOS with TEE capabilities",
  "version": "1.0.0",
  "type": "module",
  "private": true,
  "main": "dist/index.js",
  "module": "dist/index.js",
  "types": "dist/index.d.ts",
  "keywords": [
    "project",
    "elizaos",
    "tee"
  ],
  "repository": {
    "type": "git",
    "url": "github:elizaos/project-tee-starter"
  },
  "exports": {
    "./package.json": "./package.json",
    ".": {
      "import": {
        "types": "./dist/index.d.ts",
        "default": "./dist/index.js"
      }
    }
  },
  "files": [
    "dist",
    "assets",
    "Dockerfile",
    "docker-compose.yaml",
    "GUIDE.md"
  ],
  "dependencies": {
<<<<<<< HEAD
    "@elizaos/cli": "^1.0.0-beta",
    "@elizaos/core": "^1.0.0-beta",
    "@elizaos/plugin-redpill": "^1.0.0-beta",
    "@elizaos/plugin-sql": "^1.0.0-beta",
=======
    "@elizaos/cli": "1.0.0",
    "@elizaos/core": "1.0.0",
    "@elizaos/plugin-redpill": "^1.0.0",
    "@elizaos/plugin-sql": "1.0.0",
>>>>>>> d72a82d9
    "@phala/dstack-sdk": "0.1.11",
    "@solana/web3.js": "1.98.2",
    "viem": "2.30.1",
    "zod": "3.24.2"
  },
  "devDependencies": {
    "tsup": "8.4.0",
    "prettier": "3.5.3",
    "vitest": "2.1.5",
    "@vitest/coverage-v8": "2.1.5"
  },
  "scripts": {
    "start": "elizaos start",
    "dev": "elizaos dev",
    "build": "tsup",
    "lint": "prettier --write ./src ./__tests__",
    "test:component": "vitest run",
    "test:e2e": "elizaos test --port 3001",
    "test": "npm run test:component && npm run test:e2e",
    "test:coverage": "vitest run --coverage",
    "test:watch": "vitest",
    "format": "prettier --write ./src ./__tests__",
    "format:check": "prettier --check ./src ./__tests__"
  },
  "publishConfig": {
    "access": "public"
  },
  "gitHead": "b165ad83e5f7a21bc1edbd83374ca087e3cd6b33",
  "packageType": "project",
  "agentConfig": {
    "pluginType": "elizaos:project:1.0.0",
    "projectConfig": {
      "name": "project-tee-starter",
      "description": "Mr. TEE: Project starter for elizaOS with TEE capabilities"
    }
  }
}<|MERGE_RESOLUTION|>--- conflicted
+++ resolved
@@ -33,17 +33,10 @@
     "GUIDE.md"
   ],
   "dependencies": {
-<<<<<<< HEAD
-    "@elizaos/cli": "^1.0.0-beta",
-    "@elizaos/core": "^1.0.0-beta",
-    "@elizaos/plugin-redpill": "^1.0.0-beta",
-    "@elizaos/plugin-sql": "^1.0.0-beta",
-=======
-    "@elizaos/cli": "1.0.0",
-    "@elizaos/core": "1.0.0",
+    "@elizaos/cli": "^1.0.0",
+    "@elizaos/core": "^1.0.0",
     "@elizaos/plugin-redpill": "^1.0.0",
-    "@elizaos/plugin-sql": "1.0.0",
->>>>>>> d72a82d9
+    "@elizaos/plugin-sql": "^1.0.0",
     "@phala/dstack-sdk": "0.1.11",
     "@solana/web3.js": "1.98.2",
     "viem": "2.30.1",
