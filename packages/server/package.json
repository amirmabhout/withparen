--- conflicted
+++ resolved
@@ -1,10 +1,6 @@
 {
   "name": "@elizaos/server",
-<<<<<<< HEAD
-  "version": "1.5.5-beta.0",
-=======
   "version": "1.5.5-alpha.13",
->>>>>>> e82ba39b
   "description": "ElizaOS Server - Core server infrastructure for ElizaOS agents",
   "publishConfig": {
     "access": "public",
