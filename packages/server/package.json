{
  "name": "@elizaos/server",
<<<<<<< HEAD
  "version": "1.5.5",
=======
  "version": "1.4.3-alpha.6",
>>>>>>> 1f767cfa
  "description": "ElizaOS Server - Core server infrastructure for ElizaOS agents",
  "publishConfig": {
    "access": "public",
    "workspaces": {
      "preserveIfPresent": true
    }
  },
  "license": "MIT",
  "author": {
    "name": "elizaOS",
    "url": "https://twitter.com/eliza_OS"
  },
  "repository": {
    "type": "git",
    "url": "https://github.com/elizaOS/eliza.git",
    "directory": "packages/server"
  },
  "files": [
    "dist",
    "templates"
  ],
  "keywords": [],
  "type": "module",
  "exports": {
    ".": "./dist/index.js",
    "./package.json": "./package.json"
  },
  "scripts": {
    "build": "bun run build.ts",
    "type-check": "tsc --project tsconfig.build.json --noEmit",
    "lint": "prettier --write ./src",
    "format": "prettier --write ./src",
    "format:check": "prettier --check ./src",
    "clean": "rm -rf dist .turbo node_modules .turbo-tsconfig.json *.tsbuildinfo",
    "test": "bun test src/**/*.test.ts",
    "test:unit": "bun test src/**/*.test.ts --exclude **/integration/**",
    "test:integration": "bun test src/__tests__/integration/**/*.test.ts",
    "test:coverage": "bun test --coverage",
    "test:watch": "bun test --watch",
    "test:cli": "bun test tests/commands/",
    "dev": "bun run build.ts --watch"
  },
  "devDependencies": {
    "@types/node": "^24.0.1",
    "prettier": "3.5.3",
    "tsx": "4.19.4",
    "typescript": "^5.5.4",
    "which": "^4.0.0",
    "ws": "^8.18.0"
  },
  "gitHead": "255e37c0e4a76da0b776219db5ebb9dadf20e89f",
  "dependencies": {
    "@elizaos/core": "1.5.5",
    "@elizaos/plugin-sql": "1.5.5",
    "@types/express": "^5.0.2",
    "@types/helmet": "^4.0.0",
    "@types/multer": "^1.4.13",
    "dotenv": "^16.5.0",
    "express": "^5.1.0",
    "express-rate-limit": "^7.5.0",
    "helmet": "^8.1.0",
    "multer": "^2.0.1",
    "path-to-regexp": "^8.2.0",
    "socket.io": "^4.8.1"
  }
}<|MERGE_RESOLUTION|>--- conflicted
+++ resolved
@@ -1,10 +1,6 @@
 {
   "name": "@elizaos/server",
-<<<<<<< HEAD
   "version": "1.5.5",
-=======
-  "version": "1.4.3-alpha.6",
->>>>>>> 1f767cfa
   "description": "ElizaOS Server - Core server infrastructure for ElizaOS agents",
   "publishConfig": {
     "access": "public",
