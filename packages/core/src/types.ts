import type { Readable } from 'node:stream';

/**
 * Type definition for a Universally Unique Identifier (UUID) using a specific format.
 * @typedef {`${string}-${string}-${string}-${string}-${string}`} UUID
 */
export type UUID = `${string}-${string}-${string}-${string}-${string}`;

/**
 * Helper function to safely cast a string to strongly typed UUID
 * @param id The string UUID to validate and cast
 * @returns The same UUID with branded type information
 */
export function asUUID(id: string): UUID {
  if (!id || !/^[0-9a-f]{8}-[0-9a-f]{4}-[0-9a-f]{4}-[0-9a-f]{4}-[0-9a-f]{12}$/i.test(id)) {
    throw new Error(`Invalid UUID format: ${id}`);
  }
  return id as UUID;
}

/**
 * Represents the content of a memory, message, or other information
 */
export interface Content {
  /** The agent's internal thought process */
  thought?: string;

  /** The agent's plan for the next message */
  plan?: string;

  /** The main text content visible to users */
  text?: string;

  /** Optional actions to be performed */
  actions?: string[];

  /** Optional providers to use for context generation */
  providers?: string[];

  /** Optional source/origin of the content */
  source?: string;

  /** URL of the original message/post (e.g. tweet URL, Discord message link) */
  url?: string;

  /** UUID of parent message if this is a reply/thread */
  inReplyTo?: UUID;

  /** Array of media attachments */
  attachments?: Media[];

  /**
   * Additional dynamic properties
   * Use specific properties above instead of this when possible
   */
  [key: string]: unknown;
}

/**
 * Example content with associated user for demonstration purposes
 */
export interface ActionExample {
  /** User associated with the example */
  name: string;

  /** Content of the example */
  content: Content;
}

export type ModelTypeName = (typeof ModelType)[keyof typeof ModelType] | string;

/**
 * Model size/type classification
 */
export const ModelType = {
  SMALL: 'TEXT_SMALL', // kept for backwards compatibility
  MEDIUM: 'TEXT_LARGE', // kept for backwards compatibility
  LARGE: 'TEXT_LARGE', // kept for backwards compatibility
  TEXT_SMALL: 'TEXT_SMALL',
  TEXT_LARGE: 'TEXT_LARGE',
  TEXT_EMBEDDING: 'TEXT_EMBEDDING',
  TEXT_TOKENIZER_ENCODE: 'TEXT_TOKENIZER_ENCODE',
  TEXT_TOKENIZER_DECODE: 'TEXT_TOKENIZER_DECODE',
  TEXT_REASONING_SMALL: 'REASONING_SMALL',
  TEXT_REASONING_LARGE: 'REASONING_LARGE',
  TEXT_COMPLETION: 'TEXT_COMPLETION',
  IMAGE: 'IMAGE',
  IMAGE_DESCRIPTION: 'IMAGE_DESCRIPTION',
  TRANSCRIPTION: 'TRANSCRIPTION',
  TEXT_TO_SPEECH: 'TEXT_TO_SPEECH',
  AUDIO: 'AUDIO',
  VIDEO: 'VIDEO',
  OBJECT_SMALL: 'OBJECT_SMALL',
  OBJECT_LARGE: 'OBJECT_LARGE',
} as const;

export type ServiceTypeName = (typeof ServiceType)[keyof typeof ServiceType];

export const ServiceType = {
  TRANSCRIPTION: 'transcription',
  VIDEO: 'video',
  BROWSER: 'browser',
  PDF: 'pdf',
  REMOTE_FILES: 'aws_s3',
  WEB_SEARCH: 'web_search',
  EMAIL: 'email',
  TEE: 'tee',
  TASK: 'task',
} as const;

/**
 * Represents the current state/context of a conversation
 */
export interface State {
  /** Additional dynamic properties */
  [key: string]: any;
  values: {
    [key: string]: any;
  };
  data: {
    [key: string]: any;
  };
  text: string;
}

/**
 * Memory type enumeration for built-in memory types
 */
export type MemoryTypeAlias = string;

export enum MemoryType {
  DOCUMENT = 'document',
  FRAGMENT = 'fragment',
  MESSAGE = 'message',
  DESCRIPTION = 'description',
  CUSTOM = 'custom',
}

export type MemoryScope = 'shared' | 'private' | 'room';

/**
 * Base interface for all memory metadata types
 */
export interface BaseMetadata {
  type: MemoryTypeAlias;
  source?: string;
  sourceId?: UUID;
  scope?: MemoryScope;
  timestamp?: number;
  tags?: string[];
}

export interface DocumentMetadata extends BaseMetadata {
  type: MemoryType.DOCUMENT;
}

export interface FragmentMetadata extends BaseMetadata {
  type: MemoryType.FRAGMENT;
  documentId: UUID;
  position: number;
}

export interface MessageMetadata extends BaseMetadata {
  type: MemoryType.MESSAGE;
}

export interface DescriptionMetadata extends BaseMetadata {
  type: MemoryType.DESCRIPTION;
}

export interface CustomMetadata extends BaseMetadata {
  [key: string]: unknown;
}

export type MemoryMetadata =
  | DocumentMetadata
  | FragmentMetadata
  | MessageMetadata
  | DescriptionMetadata
  | CustomMetadata;

/**
 * Represents a stored memory/message
 */
export interface Memory {
  /** Optional unique identifier */
  id?: UUID;

  /** Associated user ID */
  entityId: UUID;

  /** Associated agent ID */
  agentId?: UUID;

  /** Optional creation timestamp in milliseconds since epoch */
  createdAt?: number;

  /** Memory content */
  content: Content;

  /** Optional embedding vector for semantic search */
  embedding?: number[];

  /** Associated room ID */
  roomId: UUID;

  /** Whether memory is unique (used to prevent duplicates) */
  unique?: boolean;

  /** Embedding similarity score (set when retrieved via search) */
  similarity?: number;

  /** Metadata for the memory */
  metadata?: MemoryMetadata;
}

/**
 * Represents a log entry
 */
export interface Log {
  /** Optional unique identifier */
  id?: UUID;

  /** Associated entity ID */
  entityId: UUID;

  /** Associated room ID */
  roomId?: UUID;

  /** Log body */
  body: { [key: string]: unknown };

  /** Log type */
  type: string;

  /** Log creation timestamp */
  createdAt: Date;
}

/**
 * Example message for demonstration
 */
export interface MessageExample {
  /** Associated user */
  name: string;

  /** Message content */
  content: Content;
}

/**
 * Handler function type for processing messages
 */
export type Handler = (
  runtime: IAgentRuntime,
  message: Memory,
  state?: State,
  options?: { [key: string]: unknown },
  callback?: HandlerCallback,
  responses?: Memory[]
) => Promise<unknown>;

/**
 * Callback function type for handlers
 */
export type HandlerCallback = (response: Content, files?: any) => Promise<Memory[]>;

/**
 * Validator function type for actions/evaluators
 */
export type Validator = (
  runtime: IAgentRuntime,
  message: Memory,
  state?: State
) => Promise<boolean>;

/**
 * Represents an action the agent can perform
 */
export interface Action {
  /** Similar action descriptions */
  similes?: string[];

  /** Detailed description */
  description: string;

  /** Example usages */
  examples?: ActionExample[][];

  /** Handler function */
  handler: Handler;

  /** Action name */
  name: string;

  /** Validation function */
  validate: Validator;
}

/**
 * Example for evaluating agent behavior
 */
export interface EvaluationExample {
  /** Evaluation context */
  prompt: string;

  /** Example messages */
  messages: Array<ActionExample>;

  /** Expected outcome */
  outcome: string;
}

/**
 * Evaluator for assessing agent responses
 */
export interface Evaluator {
  /** Whether to always run */
  alwaysRun?: boolean;

  /** Detailed description */
  description: string;

  /** Similar evaluator descriptions */
  similes?: string[];

  /** Example evaluations */
  examples: EvaluationExample[];

  /** Handler function */
  handler: Handler;

  /** Evaluator name */
  name: string;

  /** Validation function */
  validate: Validator;
}

export interface ProviderResult {
  values?: {
    [key: string]: any;
  };
  data?: {
    [key: string]: any;
  };
  text?: string;
}

/**
 * Provider for external data/services
 */
export interface Provider {
  /** Provider name */
  name: string;

  /** Description of the provider */
  description?: string;

  /** Whether the provider is dynamic */
  dynamic?: boolean;

  /** Position of the provider in the provider list, positive or negative */
  position?: number;

  /**
   * Whether the provider is private
   *
   * Private providers are not displayed in the regular provider list, they have to be called explicitly
   */
  private?: boolean;

  /** Data retrieval function */
  get: (runtime: IAgentRuntime, message: Memory, state: State) => Promise<ProviderResult>;
}

/**
 * Represents a relationship between users
 */
export interface Relationship {
  /** Unique identifier */
  id: UUID;

  /** First user ID */
  sourceEntityId: UUID;

  /** Second user ID */
  targetEntityId: UUID;

  /** Agent ID */
  agentId: UUID;

  /** Tags for filtering/categorizing relationships */
  tags: string[];

  /** Additional metadata about the relationship */
  metadata: {
    [key: string]: any;
  };

  /** Optional creation timestamp */
  createdAt?: string;
}

export interface Component {
  id: UUID;
  entityId: UUID;
  agentId: UUID;
  roomId: UUID;
  worldId: UUID;
  sourceEntityId: UUID;
  type: string;
  data: {
    [key: string]: any;
  };
}

/**
 * Represents a user account
 */
export interface Entity {
  /** Unique identifier, optional on creation */
  id?: UUID;

  /** Names of the entity */
  names: string[];

  /** Optional additional metadata */
  metadata?: { [key: string]: any };

  /** Agent ID this account is related to, for agents should be themselves */
  agentId: UUID;

  /** Optional array of components */
  components?: Component[];
}

export type World = {
  id: UUID;
  name?: string;
  agentId: UUID;
  serverId: string;
  metadata?: {
    ownership?: {
      ownerId: string;
    };
    roles?: {
      [entityId: UUID]: Role;
    };
    [key: string]: unknown;
  };
};

export type Room = {
  id: UUID;
  name?: string;
  agentId?: UUID;
  source: string;
  type: ChannelType;
  channelId?: string;
  serverId?: string;
  worldId?: UUID;
  metadata?: Record<string, unknown>;
};

/**
 * Room participant with account details
 */
export interface Participant {
  /** Unique identifier */
  id: UUID;

  /** Associated account */
  entity: Entity;
}

/**
 * Represents a media attachment
 */
export type Media = {
  /** Unique identifier */
  id: string;

  /** Media URL */
  url: string;

  /** Media title */
  title: string;

  /** Media source */
  source: string;

  /** Media description */
  description: string;

  /** Text content */
  text: string;

  /** Content type */
  contentType?: string;
};

export enum ChannelType {
<<<<<<< HEAD
  SELF = "SELF",        // Messages to self
  DM = "dm",            // Direct messages between two participants
  GROUP = "group",      // Group messages with multiple participants
  VOICE_DM = "VOICE_DM",     // Voice direct messages
  VOICE_GROUP = "VOICE_GROUP", // Voice channels with multiple participants
  FEED = "FEED",        // Social media feed
  THREAD = "THREAD",    // Threaded conversation
  WORLD = "WORLD",      // World channel
  FORUM = "FORUM",      // Forum discussion
=======
  SELF = 'SELF', // Messages to self
  DM = 'DM', // Direct messages between two participants
  GROUP = 'GROUP', // Group messages with multiple participants
  VOICE_DM = 'VOICE_DM', // Voice direct messages
  VOICE_GROUP = 'VOICE_GROUP', // Voice channels with multiple participants
  FEED = 'FEED', // Social media feed
  THREAD = 'THREAD', // Threaded conversation
  WORLD = 'WORLD', // World channel
  FORUM = 'FORUM', // Forum discussion
>>>>>>> 0efb57dc
  // Legacy types - kept for backward compatibility but should be replaced
  API = 'API', // @deprecated - Use DM or GROUP instead
}

/**
 * Client instance
 */
export abstract class Service {
  /** Runtime instance */
  protected runtime!: IAgentRuntime;

  constructor(runtime?: IAgentRuntime) {
    if (runtime) {
      this.runtime = runtime;
    }
  }

  abstract stop(): Promise<void>;

  /** Service type */
  static serviceType: string;

  /** Service name */
  abstract capabilityDescription: string;

  /** Service configuration */
  config?: { [key: string]: any };

  /** Start service connection */
  static async start(_runtime: IAgentRuntime): Promise<Service> {
    throw new Error('Not implemented');
  }

  /** Stop service connection */
  static async stop(_runtime: IAgentRuntime): Promise<unknown> {
    throw new Error('Not implemented');
  }
}

export type Route = {
  type: 'GET' | 'POST' | 'PUT' | 'DELETE' | 'STATIC';
  path: string;
  filePath?: string;
  handler?: (req: any, res: any, runtime: IAgentRuntime) => Promise<void>;
};

/**
 * Plugin for extending agent functionality
 */
export interface Plugin {
  name: string;
  description: string;

  // Initialize plugin with runtime services
  init?: (config: Record<string, string>, runtime: IAgentRuntime) => Promise<void>;

  // Configuration
  config?: { [key: string]: any };

  services?: (typeof Service)[];

  // Entity component definitions
  componentTypes?: {
    name: string;
    schema: Record<string, unknown>;
    validator?: (data: any) => boolean;
  }[];

  // Optional plugin features
  actions?: Action[];
  providers?: Provider[];
  evaluators?: Evaluator[];
  adapter?: IDatabaseAdapter;
  models?: {
    [key: string]: (...args: any[]) => Promise<any>;
  };
  events?: {
    [K in keyof EventPayloadMap]?: EventHandler<K>[];
  } & {
    [key: string]: ((params: EventPayload) => Promise<any>)[];
  };
  routes?: Route[];
  tests?: TestSuite[];
}

export interface ProjectAgent {
  character: Character;
  init?: (runtime: IAgentRuntime) => Promise<void>;
  plugins?: Plugin[];
  tests?: TestSuite | TestSuite[];
}

export interface Project {
  agents: ProjectAgent[];
}

export type TemplateType =
  | string
  | ((options: { state: State | { [key: string]: string } }) => string);

/**
 * Configuration for an agent character
 */
export interface Character {
  /** Optional unique identifier */
  id?: UUID;

  /** Character name */
  name: string;

  /** Optional username */
  username?: string;

  /** Optional system prompt */
  system?: string;

  /** Optional prompt templates */
  templates?: {
    [key: string]: TemplateType;
  };

  /** Character biography */
  bio: string | string[];

  /** Example messages */
  messageExamples?: MessageExample[][];

  /** Example posts */
  postExamples?: string[];

  /** Known topics */
  topics?: string[];

  /** Character traits */
  adjectives?: string[];

  /** Optional knowledge base */
  knowledge?: (string | { path: string; shared?: boolean })[];

  /** Available plugins */
  plugins?: string[];

  /** Optional configuration */
  settings?: {
    [key: string]: any | string | boolean | number;
  };

  /** Optional secrets */
  secrets?: {
    [key: string]: string | boolean | number;
  };

  /** Writing style guides */
  style?: {
    all?: string[];
    chat?: string[];
    post?: string[];
  };
}

export enum AgentStatus {
  ACTIVE = 'active',
  INACTIVE = 'inactive',
}

export interface Agent extends Character {
  enabled?: boolean;
  status?: AgentStatus;
  createdAt: number;
  updatedAt: number;
}

/**
 * Interface for database operations
 */
export interface IDatabaseAdapter {
  /** Database instance */
  db: any;

  /** Initialize database connection */
  init(): Promise<void>;

  /** Close database connection */
  close(): Promise<void>;

  getAgent(agentId: UUID): Promise<Agent | null>;

  /** Get all agents */
  getAgents(): Promise<Agent[]>;

  createAgent(agent: Partial<Agent>): Promise<boolean>;

  updateAgent(agentId: UUID, agent: Partial<Agent>): Promise<boolean>;

  deleteAgent(agentId: UUID): Promise<boolean>;

  ensureAgentExists(agent: Partial<Agent>): Promise<void>;

  ensureEmbeddingDimension(dimension: number): Promise<void>;

  /** Get entity by ID */
  getEntityById(entityId: UUID): Promise<Entity | null>;

  /** Get entities for room */
  getEntitiesForRoom(roomId: UUID, includeComponents?: boolean): Promise<Entity[]>;

  /** Create new entity */
  createEntity(entity: Entity): Promise<boolean>;

  /** Update entity */
  updateEntity(entity: Entity): Promise<void>;

  /** Get component by ID */
  getComponent(
    entityId: UUID,
    type: string,
    worldId?: UUID,
    sourceEntityId?: UUID
  ): Promise<Component | null>;

  /** Get all components for an entity */
  getComponents(entityId: UUID, worldId?: UUID, sourceEntityId?: UUID): Promise<Component[]>;

  /** Create component */
  createComponent(component: Component): Promise<boolean>;

  /** Update component */
  updateComponent(component: Component): Promise<void>;

  /** Delete component */
  deleteComponent(componentId: UUID): Promise<void>;

  /** Get memories matching criteria */
  getMemories(params: {
    roomId: UUID;
    count?: number;
    unique?: boolean;
    tableName: string;
    start?: number;
    end?: number;
  }): Promise<Memory[]>;

  getMemoryById(id: UUID): Promise<Memory | null>;

  getMemoriesByIds(ids: UUID[], tableName?: string): Promise<Memory[]>;

  getMemoriesByRoomIds(params: {
    tableName: string;
    roomIds: UUID[];
    limit?: number;
  }): Promise<Memory[]>;

  getCachedEmbeddings(params: {
    query_table_name: string;
    query_threshold: number;
    query_input: string;
    query_field_name: string;
    query_field_sub_name: string;
    query_match_count: number;
  }): Promise<{ embedding: number[]; levenshtein_score: number }[]>;

  log(params: {
    body: { [key: string]: unknown };
    entityId: UUID;
    roomId: UUID;
    type: string;
  }): Promise<void>;

  getLogs(params: {
    entityId: UUID;
    roomId?: UUID;
    type?: string;
    count?: number;
    offset?: number;
  }): Promise<Log[]>;

  deleteLog(logId: UUID): Promise<void>;

  searchMemories(params: {
    embedding: number[];
    match_threshold?: number;
    count?: number;
    roomId?: UUID;
    unique?: boolean;
    tableName: string;
  }): Promise<Memory[]>;

  createMemory(memory: Memory, tableName: string, unique?: boolean): Promise<UUID>;

  deleteMemory(memoryId: UUID): Promise<void>;

  deleteAllMemories(roomId: UUID, tableName: string): Promise<void>;

  countMemories(roomId: UUID, unique?: boolean, tableName?: string): Promise<number>;

  createWorld(world: World): Promise<UUID>;

  getWorld(id: UUID): Promise<World | null>;

  getAllWorlds(): Promise<World[]>;

  updateWorld(world: World): Promise<void>;

  getRoom(roomId: UUID): Promise<Room | null>;

  createRoom({ id, name, source, type, channelId, serverId, worldId }: Room): Promise<UUID>;

  deleteRoom(roomId: UUID): Promise<void>;

  updateRoom(room: Room): Promise<void>;

  getRoomsForParticipant(entityId: UUID): Promise<UUID[]>;

  getRoomsForParticipants(userIds: UUID[]): Promise<UUID[]>;

  getRooms(worldId: UUID): Promise<Room[]>;

  addParticipant(entityId: UUID, roomId: UUID): Promise<boolean>;

  removeParticipant(entityId: UUID, roomId: UUID): Promise<boolean>;

  getParticipantsForEntity(entityId: UUID): Promise<Participant[]>;

  getParticipantsForRoom(roomId: UUID): Promise<UUID[]>;

  getParticipantUserState(roomId: UUID, entityId: UUID): Promise<'FOLLOWED' | 'MUTED' | null>;

  setParticipantUserState(
    roomId: UUID,
    entityId: UUID,
    state: 'FOLLOWED' | 'MUTED' | null
  ): Promise<void>;

  /**
   * Creates a new relationship between two entities.
   * @param params Object containing the relationship details
   * @returns Promise resolving to boolean indicating success
   */
  createRelationship(params: {
    sourceEntityId: UUID;
    targetEntityId: UUID;
    tags?: string[];
    metadata?: { [key: string]: any };
  }): Promise<boolean>;

  /**
   * Updates an existing relationship between two entities.
   * @param relationship The relationship object with updated data
   * @returns Promise resolving to void
   */
  updateRelationship(relationship: Relationship): Promise<void>;

  /**
   * Retrieves a relationship between two entities if it exists.
   * @param params Object containing the entity IDs and agent ID
   * @returns Promise resolving to the Relationship object or null if not found
   */
  getRelationship(params: {
    sourceEntityId: UUID;
    targetEntityId: UUID;
  }): Promise<Relationship | null>;

  /**
   * Retrieves all relationships for a specific entity.
   * @param params Object containing the user ID, agent ID and optional tags to filter by
   * @returns Promise resolving to an array of Relationship objects
   */
  getRelationships(params: { entityId: UUID; tags?: string[] }): Promise<Relationship[]>;

  ensureEmbeddingDimension(dimension: number): Promise<void>;

  getCache<T>(key: string): Promise<T | undefined>;
  setCache<T>(key: string, value: T): Promise<boolean>;
  deleteCache(key: string): Promise<boolean>;

  // Only task instance methods - definitions are in-memory
  createTask(task: Task): Promise<UUID>;
  getTasks(params: { roomId?: UUID; tags?: string[] }): Promise<Task[]>;
  getTask(id: UUID): Promise<Task | null>;
  getTasksByName(name: string): Promise<Task[]>;
  updateTask(id: UUID, task: Partial<Task>): Promise<void>;
  deleteTask(id: UUID): Promise<void>;
}

/**
 * Result interface for embedding similarity searches
 */
export interface EmbeddingSearchResult {
  embedding: number[];
  levenshtein_score: number;
}

/**
 * Options for memory retrieval operations
 */
export interface MemoryRetrievalOptions {
  roomId: UUID;
  count?: number;
  unique?: boolean;
  start?: number;
  end?: number;
  agentId?: UUID;
}

/**
 * Options for memory search operations
 */
export interface MemorySearchOptions {
  embedding: number[];
  match_threshold?: number;
  count?: number;
  roomId: UUID;
  agentId?: UUID;
  unique?: boolean;
  metadata?: Partial<MemoryMetadata>;
}

/**
 * Options for multi-room memory retrieval
 */
export interface MultiRoomMemoryOptions {
  roomIds: UUID[];
  limit?: number;
  agentId?: UUID;
}

/**
 * Unified options pattern for memory operations
 * Provides a simpler, more consistent interface
 */
export interface UnifiedMemoryOptions {
  roomId: UUID;
  limit?: number; // Unified naming (replacing 'count')
  agentId?: UUID; // Common optional parameter
  unique?: boolean; // Common flag for duplication control
  start?: number; // Pagination start
  end?: number; // Pagination end
}

/**
 * Specialized memory search options
 */
export interface UnifiedSearchOptions extends UnifiedMemoryOptions {
  embedding: number[];
  similarity?: number; // Clearer name than 'match_threshold'
}

export type CacheOptions = {
  expires?: number;
};

export interface IAgentRuntime extends IDatabaseAdapter {
  // Properties
  agentId: UUID;
  character: Character;
  providers: Provider[];
  actions: Action[];
  evaluators: Evaluator[];
  plugins: Plugin[];
  services: Map<ServiceTypeName, Service>;
  events: Map<string, ((params: any) => Promise<void>)[]>;
  fetch?: typeof fetch | null;
  routes: Route[];

  // Methods
  registerPlugin(plugin: Plugin): Promise<void>;

  initialize(): Promise<void>;

  getKnowledge(message: Memory): Promise<KnowledgeItem[]>;
  addKnowledge(
    item: KnowledgeItem,
    options: {
      targetTokens: number;
      overlap: number;
      modelContextSize: number;
    }
  ): Promise<void>;

  getService<T extends Service>(service: ServiceTypeName | string): T | null;

  getAllServices(): Map<ServiceTypeName, Service>;

  registerService(service: typeof Service): void;

  // Keep these methods for backward compatibility
  registerDatabaseAdapter(adapter: IDatabaseAdapter): void;

  setSetting(key: string, value: string | boolean | null | any, secret: boolean): void;

  getSetting(key: string): string | boolean | null | any;

  getConversationLength(): number;

  processActions(
    message: Memory,
    responses: Memory[],
    state?: State,
    callback?: HandlerCallback
  ): Promise<void>;

  evaluate(
    message: Memory,
    state?: State,
    didRespond?: boolean,
    callback?: HandlerCallback,
    responses?: Memory[]
  ): Promise<Evaluator[] | null>;

  registerProvider(provider: Provider): void;

  registerAction(action: Action): void;

  registerEvaluator(evaluator: Evaluator): void;

  ensureConnection({
    entityId,
    roomId,
    userName,
    name,
    source,
    channelId,
    serverId,
    type,
    worldId,
  }: {
    entityId: UUID;
    roomId: UUID;
    userName?: string;
    name?: string;
    source?: string;
    channelId?: string;
    serverId?: string;
    type: ChannelType;
    worldId?: UUID;
  }): Promise<void>;

  ensureParticipantInRoom(entityId: UUID, roomId: UUID): Promise<void>;

  ensureWorldExists(world: World): Promise<void>;

  ensureRoomExists(room: Room): Promise<void>;

  composeState(message: Memory, filterList?: string[], includeList?: string[]): Promise<State>;

  /**
   * Use a model with strongly typed parameters and return values based on model type
   * @template T - The model type to use
   * @template R - The expected return type, defaults to the type defined in ModelResultMap[T]
   * @param {T} modelType - The type of model to use
   * @param {ModelParamsMap[T] | any} params - The parameters for the model, typed based on model type
   * @returns {Promise<R>} - The model result, typed based on the provided generic type parameter
   */
  useModel<T extends ModelTypeName, R = ModelResultMap[T]>(
    modelType: T,
    params: Omit<ModelParamsMap[T], 'runtime'> | any
  ): Promise<R>;

  registerModel(modelType: ModelTypeName | string, handler: (params: any) => Promise<any>): void;

  getModel(
    modelType: ModelTypeName | string
  ): ((runtime: IAgentRuntime, params: any) => Promise<any>) | undefined;

  registerEvent(event: string, handler: (params: any) => Promise<void>): void;

  getEvent(event: string): ((params: any) => Promise<void>)[] | undefined;

  emitEvent(event: string | string[], params: any): Promise<void>;

  // In-memory task definition methods
  registerTaskWorker(taskHandler: TaskWorker): void;
  getTaskWorker(name: string): TaskWorker | undefined;

  stop(): Promise<void>;

  addEmbeddingToMemory(memory: Memory): Promise<Memory>;
}

export type KnowledgeItem = {
  id: UUID;
  content: Content;
};

export enum KnowledgeScope {
  SHARED = 'shared',
  PRIVATE = 'private',
}

export enum CacheKeyPrefix {
  KNOWLEDGE = 'knowledge',
}

export interface DirectoryItem {
  directory: string;
  shared?: boolean;
}

export interface ChunkRow {
  id: string;
  // Add other properties if needed
}

export type GenerateTextParams = {
  runtime: IAgentRuntime;
  prompt: string;
  modelType: ModelTypeName;
  maxTokens?: number;
  temperature?: number;
  frequencyPenalty?: number;
  presencePenalty?: number;
  stopSequences?: string[];
};

export interface TokenizeTextParams {
  prompt: string;
  modelType: ModelTypeName;
}

export interface DetokenizeTextParams {
  tokens: number[];
  modelType: ModelTypeName;
}

export interface IVideoService extends Service {
  isVideoUrl(url: string): boolean;
  fetchVideoInfo(url: string): Promise<Media>;
  downloadVideo(videoInfo: Media): Promise<string>;
  processVideo(url: string, runtime: IAgentRuntime): Promise<Media>;
}

export interface IBrowserService extends Service {
  getPageContent(
    url: string,
    runtime: IAgentRuntime
  ): Promise<{ title: string; description: string; bodyContent: string }>;
}

export interface IPdfService extends Service {
  convertPdfToText(pdfBuffer: Buffer): Promise<string>;
}

export interface IFileService extends Service {
  uploadFile(
    imagePath: string,
    subDirectory: string,
    useSignedUrl: boolean,
    expiresIn: number
  ): Promise<{
    success: boolean;
    url?: string;
    error?: string;
  }>;
  generateSignedUrl(fileName: string, expiresIn: number): Promise<string>;
}

export interface ITeeLogService extends Service {
  log(
    agentId: string,
    roomId: string,
    entityId: string,
    type: string,
    content: string
  ): Promise<boolean>;

  generateAttestation<T>(reportData: string, hashAlgorithm?: T | any): Promise<string>;
  getAllAgents(): Promise<TeeAgent[]>;
  getAgent(agentId: string): Promise<TeeAgent | null>;
  getLogs(query: TeeLogQuery, page: number, pageSize: number): Promise<TeePageQuery<TeeLog[]>>;
}

export interface TestCase {
  name: string;
  fn: (runtime: IAgentRuntime) => Promise<void> | void;
}

export interface TestSuite {
  name: string;
  tests: TestCase[];
}

// Represents a log entry in the TeeLog table, containing details about agent activities.
export interface TeeLog {
  id: string;
  agentId: string;
  roomId: string;
  entityId: string;
  type: string;
  content: string;
  timestamp: number;
  signature: string;
}

export interface TeeLogQuery {
  agentId?: string;
  roomId?: string;
  entityId?: string;
  type?: string;
  containsContent?: string;
  startTimestamp?: number;
  endTimestamp?: number;
}

// Represents an agent in the TeeAgent table, containing details about the agent.
export interface TeeAgent {
  id: string; // Primary key
  // Allow duplicate agentId.
  // This is to support the case where the same agentId is registered multiple times.
  // Each time the agent restarts, we will generate a new keypair and attestation.
  agentId: string;
  agentName: string;
  createdAt: number;
  publicKey: string;
  attestation: string;
}

export interface TeePageQuery<Result = any> {
  page: number;
  pageSize: number;
  total?: number;
  data?: Result;
}

export abstract class TeeLogDAO<DB = any> {
  db: DB;

  abstract initialize(): Promise<void>;

  abstract addLog(log: TeeLog): Promise<boolean>;

  abstract getPagedLogs(
    query: TeeLogQuery,
    page: number,
    pageSize: number
  ): Promise<TeePageQuery<TeeLog[]>>;

  abstract addAgent(agent: TeeAgent): Promise<boolean>;

  abstract getAgent(agentId: string): Promise<TeeAgent>;

  abstract getAllAgents(): Promise<TeeAgent[]>;
}

export enum TEEMode {
  OFF = 'OFF',
  LOCAL = 'LOCAL', // For local development with simulator
  DOCKER = 'DOCKER', // For docker development with simulator
  PRODUCTION = 'PRODUCTION', // For production without simulator
}

export interface RemoteAttestationQuote {
  quote: string;
  timestamp: number;
}

export interface DeriveKeyAttestationData {
  agentId: string;
  publicKey: string;
  subject?: string;
}

export interface RemoteAttestationMessage {
  agentId: string;
  timestamp: number;
  message: {
    entityId: string;
    roomId: string;
    content: string;
  };
}

export interface SgxAttestation {
  quote: string;
  timestamp: number;
}

export enum TeeType {
  SGX_GRAMINE = 'sgx_gramine',
  TDX_DSTACK = 'tdx_dstack',
}

export interface TeeVendorConfig {
  // Add vendor-specific configuration options here
  [key: string]: unknown;
}

export interface TeePluginConfig {
  vendor?: string;
  vendorConfig?: TeeVendorConfig;
}

export interface TaskWorker {
  name: string;
  execute: (
    runtime: IAgentRuntime,
    options: { [key: string]: unknown },
    task: Task
  ) => Promise<void>;
  validate?: (runtime: IAgentRuntime, message: Memory, state: State) => Promise<boolean>;
}

export interface Task {
  id?: UUID;
  name: string;
  updatedAt?: number;
  metadata?: {
    updateInterval?: number;
    options?: {
      name: string;
      description: string;
    }[];
    [key: string]: unknown;
  };
  description: string;
  roomId?: UUID;
  worldId?: UUID;
  tags: string[];
}

export enum Role {
  OWNER = 'OWNER',
  ADMIN = 'ADMIN',
  NONE = 'NONE',
}

export interface Setting {
  name: string;
  description: string; // Used in chat context when discussing the setting
  usageDescription: string; // Used during settings to guide users
  value: string | boolean | null;
  required: boolean;
  public?: boolean; // If true, shown in public channels
  secret?: boolean; // If true, value is masked and only shown during settings
  validation?: (value: any) => boolean;
  dependsOn?: string[];
  onSetAction?: (value: any) => string;
  visibleIf?: (settings: { [key: string]: Setting }) => boolean;
}

export interface WorldSettings {
  [key: string]: Setting;
}

export interface OnboardingConfig {
  settings: {
    [key: string]: Omit<Setting, 'value'>;
  };
}

/**
 * Base parameters common to all model types
 */
export interface BaseModelParams {
  /** The agent runtime for accessing services and utilities */
  runtime: IAgentRuntime;
}

/**
 * Parameters for text generation models
 */
export interface TextGenerationParams extends BaseModelParams {
  /** The prompt to generate text from */
  prompt: string;
  /** Model temperature (0.0 to 1.0, lower is more deterministic) */
  temperature?: number;
  /** Maximum number of tokens to generate */
  maxTokens?: number;
  /** Sequences that should stop generation when encountered */
  stopSequences?: string[];
  /** Frequency penalty to apply */
  frequencyPenalty?: number;
  /** Presence penalty to apply */
  presencePenalty?: number;
}

/**
 * Parameters for text embedding models
 */
export interface TextEmbeddingParams extends BaseModelParams {
  /** The text to create embeddings for */
  text: string;
}

/**
 * Parameters for text tokenization models
 */
export interface TokenizeTextParams extends BaseModelParams {
  /** The text to tokenize */
  prompt: string;
  /** The model type to use for tokenization */
  modelType: ModelTypeName;
}

/**
 * Parameters for text detokenization models
 */
export interface DetokenizeTextParams extends BaseModelParams {
  /** The tokens to convert back to text */
  tokens: number[];
  /** The model type to use for detokenization */
  modelType: ModelTypeName;
}

/**
 * Parameters for image generation models
 */
export interface ImageGenerationParams extends BaseModelParams {
  /** The prompt describing the image to generate */
  prompt: string;
  /** The dimensions of the image to generate */
  size?: string;
  /** Number of images to generate */
  count?: number;
}

/**
 * Parameters for image description models
 */
export interface ImageDescriptionParams extends BaseModelParams {
  /** The URL or path of the image to describe */
  imageUrl: string;
  /** Optional prompt to guide the description */
  prompt?: string;
}

/**
 * Parameters for transcription models
 */
export interface TranscriptionParams extends BaseModelParams {
  /** The URL or path of the audio file to transcribe */
  audioUrl: string;
  /** Optional prompt to guide transcription */
  prompt?: string;
}

/**
 * Parameters for text-to-speech models
 */
export interface TextToSpeechParams extends BaseModelParams {
  /** The text to convert to speech */
  text: string;
  /** The voice to use */
  voice?: string;
  /** The speaking speed */
  speed?: number;
}

/**
 * Parameters for audio processing models
 */
export interface AudioProcessingParams extends BaseModelParams {
  /** The URL or path of the audio file to process */
  audioUrl: string;
  /** The type of audio processing to perform */
  processingType: string;
}

/**
 * Parameters for video processing models
 */
export interface VideoProcessingParams extends BaseModelParams {
  /** The URL or path of the video file to process */
  videoUrl: string;
  /** The type of video processing to perform */
  processingType: string;
}

/**
 * Optional JSON schema for validating generated objects
 */
export type JSONSchema = {
  type: string;
  properties?: Record<string, any>;
  required?: string[];
  items?: JSONSchema;
  [key: string]: any;
};

/**
 * Parameters for object generation models
 * @template T - The expected return type, inferred from schema if provided
 */
export interface ObjectGenerationParams<T = any> extends BaseModelParams {
  /** The prompt describing the object to generate */
  prompt: string;
  /** Optional JSON schema for validation */
  schema?: JSONSchema;
  /** Type of object to generate */
  output?: 'object' | 'array' | 'enum';
  /** For enum type, the allowed values */
  enumValues?: string[];
  /** Model type to use */
  modelType?: ModelTypeName;
  /** Model temperature (0.0 to 1.0) */
  temperature?: number;
  /** Sequences that should stop generation */
  stopSequences?: string[];
}

/**
 * Map of model types to their parameter types
 */
export interface ModelParamsMap {
  [ModelType.TEXT_SMALL]: TextGenerationParams;
  [ModelType.TEXT_LARGE]: TextGenerationParams;
  [ModelType.TEXT_EMBEDDING]: TextEmbeddingParams | string | null;
  [ModelType.TEXT_TOKENIZER_ENCODE]: TokenizeTextParams;
  [ModelType.TEXT_TOKENIZER_DECODE]: DetokenizeTextParams;
  [ModelType.TEXT_REASONING_SMALL]: TextGenerationParams;
  [ModelType.TEXT_REASONING_LARGE]: TextGenerationParams;
  [ModelType.IMAGE]: ImageGenerationParams;
  [ModelType.IMAGE_DESCRIPTION]: ImageDescriptionParams | string;
  [ModelType.TRANSCRIPTION]: TranscriptionParams | Buffer | string;
  [ModelType.TEXT_TO_SPEECH]: TextToSpeechParams | string;
  [ModelType.AUDIO]: AudioProcessingParams;
  [ModelType.VIDEO]: VideoProcessingParams;
  [ModelType.OBJECT_SMALL]: ObjectGenerationParams<any>;
  [ModelType.OBJECT_LARGE]: ObjectGenerationParams<any>;
  // Allow string index for custom model types
  [key: string]: BaseModelParams | any;
}

/**
 * Map of model types to their return value types
 */
export interface ModelResultMap {
  [ModelType.TEXT_SMALL]: string;
  [ModelType.TEXT_LARGE]: string;
  [ModelType.TEXT_EMBEDDING]: number[];
  [ModelType.TEXT_TOKENIZER_ENCODE]: number[];
  [ModelType.TEXT_TOKENIZER_DECODE]: string;
  [ModelType.TEXT_REASONING_SMALL]: string;
  [ModelType.TEXT_REASONING_LARGE]: string;
  [ModelType.IMAGE]: { url: string }[];
  [ModelType.IMAGE_DESCRIPTION]: { title: string; description: string };
  [ModelType.TRANSCRIPTION]: string;
  [ModelType.TEXT_TO_SPEECH]: Readable | Buffer;
  [ModelType.AUDIO]: any; // Specific return type depends on processing type
  [ModelType.VIDEO]: any; // Specific return type depends on processing type
  [ModelType.OBJECT_SMALL]: any;
  [ModelType.OBJECT_LARGE]: any;
  // Allow string index for custom model types
  [key: string]: any;
}

/**
 * Standard event types across all platforms
 */
export enum EventTypes {
  // World events
  WORLD_JOINED = 'WORLD_JOINED',
  WORLD_CONNECTED = 'WORLD_CONNECTED',
  WORLD_LEFT = 'WORLD_LEFT',

  // Entity events
  ENTITY_JOINED = 'ENTITY_JOINED',
  ENTITY_LEFT = 'ENTITY_LEFT',
  ENTITY_UPDATED = 'ENTITY_UPDATED',

  // Room events
  ROOM_JOINED = 'ROOM_JOINED',
  ROOM_LEFT = 'ROOM_LEFT',

  // Message events
  MESSAGE_RECEIVED = 'MESSAGE_RECEIVED',
  MESSAGE_SENT = 'MESSAGE_SENT',

  // Voice events
  VOICE_MESSAGE_RECEIVED = 'VOICE_MESSAGE_RECEIVED',
  VOICE_MESSAGE_SENT = 'VOICE_MESSAGE_SENT',

  // Interaction events
  REACTION_RECEIVED = 'REACTION_RECEIVED',
  POST_GENERATED = 'POST_GENERATED',
  INTERACTION_RECEIVED = 'INTERACTION_RECEIVED',

  // Run events
  RUN_STARTED = 'RUN_STARTED',
  RUN_ENDED = 'RUN_ENDED',
  RUN_TIMEOUT = 'RUN_TIMEOUT',

  // Action events
  ACTION_STARTED = 'ACTION_STARTED',
  ACTION_COMPLETED = 'ACTION_COMPLETED',

  // Evaluator events
  EVALUATOR_STARTED = 'EVALUATOR_STARTED',
  EVALUATOR_COMPLETED = 'EVALUATOR_COMPLETED',
}

/**
 * Platform-specific event type prefix
 */
export enum PlatformPrefix {
  DISCORD = 'DISCORD',
  TELEGRAM = 'TELEGRAM',
  TWITTER = 'TWITTER',
}

/**
 * Base payload interface for all events
 */
export interface EventPayload {
  runtime: IAgentRuntime;
  source: string;
}

/**
 * Payload for world-related events
 */
export interface WorldPayload extends EventPayload {
  world: World;
  rooms: Room[];
  entities: Entity[];
}

/**
 * Payload for entity-related events
 */
export interface EntityPayload extends EventPayload {
  entityId: UUID;
  worldId?: UUID;
  roomId?: UUID;
  metadata?: {
    orginalId: string;
    username: string;
    displayName?: string;
    [key: string]: any;
  };
}

/**
 * Payload for reaction-related events
 */
export interface MessagePayload extends EventPayload {
  message: Memory;
  callback?: HandlerCallback;
}

/**
 * Payload for events that are invoked without a message
 */
export interface InvokePayload extends EventPayload {
  worldId: UUID;
  userId: string;
  roomId: UUID;
  callback?: HandlerCallback;
}

/**
 * Run event payload type
 */
export interface RunEventPayload extends EventPayload {
  runId: UUID;
  messageId: UUID;
  roomId: UUID;
  entityId: UUID;
  startTime: number;
  status: 'started' | 'completed' | 'timeout';
  endTime?: number;
  duration?: number;
  error?: string;
}

/**
 * Action event payload type
 */
export interface ActionEventPayload extends EventPayload {
  actionId: UUID;
  actionName: string;
  startTime?: number;
  completed?: boolean;
  error?: Error;
}

/**
 * Evaluator event payload type
 */
export interface EvaluatorEventPayload extends EventPayload {
  evaluatorId: UUID;
  evaluatorName: string;
  startTime?: number;
  completed?: boolean;
  error?: Error;
}

/**
 * Represents the parameters for a message received handler.
 * @typedef {Object} MessageReceivedHandlerParams
 * @property {IAgentRuntime} runtime - The agent runtime associated with the message.
 * @property {Memory} message - The message received.
 * @property {HandlerCallback} callback - The callback function to be executed after handling the message.
 */
export type MessageReceivedHandlerParams = {
  runtime: IAgentRuntime;
  message: Memory;
  callback: HandlerCallback;
};

/**
 * Maps event types to their corresponding payload types
 */
export interface EventPayloadMap {
  [EventTypes.WORLD_JOINED]: WorldPayload;
  [EventTypes.WORLD_CONNECTED]: WorldPayload;
  [EventTypes.WORLD_LEFT]: WorldPayload;
  [EventTypes.ENTITY_JOINED]: EntityPayload;
  [EventTypes.ENTITY_LEFT]: EntityPayload;
  [EventTypes.ENTITY_UPDATED]: EntityPayload;
  [EventTypes.MESSAGE_RECEIVED]: MessagePayload;
  [EventTypes.MESSAGE_SENT]: MessagePayload;
  [EventTypes.REACTION_RECEIVED]: MessagePayload;
  [EventTypes.POST_GENERATED]: InvokePayload;
  [EventTypes.INTERACTION_RECEIVED]: MessagePayload;
  [EventTypes.RUN_STARTED]: RunEventPayload;
  [EventTypes.RUN_ENDED]: RunEventPayload;
  [EventTypes.RUN_TIMEOUT]: RunEventPayload;
  [EventTypes.ACTION_STARTED]: ActionEventPayload;
  [EventTypes.ACTION_COMPLETED]: ActionEventPayload;
  [EventTypes.EVALUATOR_STARTED]: EvaluatorEventPayload;
  [EventTypes.EVALUATOR_COMPLETED]: EvaluatorEventPayload;
}

/**
 * Event handler function type
 */
export type EventHandler<T extends keyof EventPayloadMap> = (
  payload: EventPayloadMap[T]
) => Promise<void>;

/**
 * Update the Plugin interface with typed events
 */

export enum SOCKET_MESSAGE_TYPE {
  ROOM_JOINING = 1,
  SEND_MESSAGE = 2,
}

/**
 * Specialized memory type for messages with enhanced type checking
 */
export interface MessageMemory extends Memory {
  metadata: MessageMetadata;
  content: Content & {
    text: string; // Message memories must have text content
  };
}

/**
 * Factory function to create a new message memory with proper defaults
 */
export function createMessageMemory(params: {
  id?: UUID;
  entityId: UUID;
  agentId?: UUID;
  roomId: UUID;
  content: Content & { text: string };
  embedding?: number[];
}): MessageMemory {
  return {
    ...params,
    createdAt: Date.now(),
    metadata: {
      type: MemoryType.MESSAGE,
      timestamp: Date.now(),
      scope: params.agentId ? 'private' : 'shared',
    },
  };
}

/**
 * Generic service interface that provides better type checking for services
 * @template ConfigType The configuration type for this service
 * @template ResultType The result type returned by the service operations
 */
export interface TypedService<ConfigType = unknown, ResultType = unknown> extends Service {
  /**
   * The configuration for this service instance
   */
  config: ConfigType;

  /**
   * Process an input with this service
   * @param input The input to process
   * @returns A promise resolving to the result
   */
  process(input: unknown): Promise<ResultType>;
}

/**
 * Generic factory function to create a typed service instance
 * @param runtime The agent runtime
 * @param serviceType The type of service to get
 * @returns The service instance or null if not available
 */
export function getTypedService<T extends TypedService<any, any>>(
  runtime: IAgentRuntime,
  serviceType: ServiceTypeName
): T | null {
  return runtime.getService<T>(serviceType);
}

/**
 * Type guard to check if a memory metadata is a DocumentMetadata
 * @param metadata The metadata to check
 * @returns True if the metadata is a DocumentMetadata
 */
export function isDocumentMetadata(metadata: MemoryMetadata): metadata is DocumentMetadata {
  return metadata.type === MemoryType.DOCUMENT;
}

/**
 * Type guard to check if a memory metadata is a FragmentMetadata
 * @param metadata The metadata to check
 * @returns True if the metadata is a FragmentMetadata
 */
export function isFragmentMetadata(metadata: MemoryMetadata): metadata is FragmentMetadata {
  return metadata.type === MemoryType.FRAGMENT;
}

/**
 * Type guard to check if a memory metadata is a MessageMetadata
 * @param metadata The metadata to check
 * @returns True if the metadata is a MessageMetadata
 */
export function isMessageMetadata(metadata: MemoryMetadata): metadata is MessageMetadata {
  return metadata.type === MemoryType.MESSAGE;
}

/**
 * Type guard to check if a memory metadata is a DescriptionMetadata
 * @param metadata The metadata to check
 * @returns True if the metadata is a DescriptionMetadata
 */
export function isDescriptionMetadata(metadata: MemoryMetadata): metadata is DescriptionMetadata {
  return metadata.type === MemoryType.DESCRIPTION;
}

/**
 * Type guard to check if a memory metadata is a CustomMetadata
 * @param metadata The metadata to check
 * @returns True if the metadata is a CustomMetadata
 */
export function isCustomMetadata(metadata: MemoryMetadata): metadata is CustomMetadata {
  return (
    metadata.type !== MemoryType.DOCUMENT &&
    metadata.type !== MemoryType.FRAGMENT &&
    metadata.type !== MemoryType.MESSAGE &&
    metadata.type !== MemoryType.DESCRIPTION
  );
}

/**
 * Standardized service error type for consistent error handling
 */
export interface ServiceError {
  code: string;
  message: string;
  details?: unknown;
  cause?: Error;
}

/**
 * Type-safe helper for accessing the video service
 */
export function getVideoService(runtime: IAgentRuntime): IVideoService | null {
  return runtime.getService<IVideoService>(ServiceType.VIDEO);
}

/**
 * Type-safe helper for accessing the browser service
 */
export function getBrowserService(runtime: IAgentRuntime): IBrowserService | null {
  return runtime.getService<IBrowserService>(ServiceType.BROWSER);
}

/**
 * Type-safe helper for accessing the PDF service
 */
export function getPdfService(runtime: IAgentRuntime): IPdfService | null {
  return runtime.getService<IPdfService>(ServiceType.PDF);
}

/**
 * Type-safe helper for accessing the file service
 */
export function getFileService(runtime: IAgentRuntime): IFileService | null {
  return runtime.getService<IFileService>(ServiceType.REMOTE_FILES);
}

/**
 * Memory type guard for document memories
 */
export function isDocumentMemory(
  memory: Memory
): memory is Memory & { metadata: DocumentMetadata } {
  return memory.metadata?.type === MemoryType.DOCUMENT;
}

/**
 * Memory type guard for fragment memories
 */
export function isFragmentMemory(
  memory: Memory
): memory is Memory & { metadata: FragmentMetadata } {
  return memory.metadata?.type === MemoryType.FRAGMENT;
}

/**
 * Safely access the text content of a memory
 * @param memory The memory to extract text from
 * @param defaultValue Optional default value if no text is found
 * @returns The text content or default value
 */
export function getMemoryText(memory: Memory, defaultValue = ''): string {
  return memory.content.text ?? defaultValue;
}

/**
 * Safely create a ServiceError from any caught error
 */
export function createServiceError(error: unknown, code = 'UNKNOWN_ERROR'): ServiceError {
  if (error instanceof Error) {
    return {
      code,
      message: error.message,
      cause: error,
    };
  }

  return {
    code,
    message: String(error),
  };
}

/**
 * Replace 'any' types with more specific types
 */

// Replace 'any' in State interface components
export type StateValue = string | number | boolean | null | StateObject | StateArray;
export interface StateObject {
  [key: string]: StateValue;
}
export type StateArray = StateValue[];

/**
 * Enhanced State interface with more specific types
 */
export interface EnhancedState {
  values: StateObject;
  data: StateObject;
  text: string;
  [key: string]: StateValue;
}

// Replace 'any' in component data
export type ComponentData = Record<string, unknown>;

// Replace 'any' in event handlers
export type EventDataObject = Record<string, unknown>;
export type TypedEventHandler = (data: EventDataObject) => Promise<void> | void;

// Replace 'any' in database adapter
export type DbConnection = unknown;
export type MetadataObject = Record<string, unknown>;

// Replace 'any' in model handlers
export type ModelHandler = (
  runtime: IAgentRuntime,
  params: Record<string, unknown>
) => Promise<unknown>;

// Replace 'any' for service configurationa
export type ServiceConfig = Record<string, unknown>;<|MERGE_RESOLUTION|>--- conflicted
+++ resolved
@@ -501,7 +501,6 @@
 };
 
 export enum ChannelType {
-<<<<<<< HEAD
   SELF = "SELF",        // Messages to self
   DM = "dm",            // Direct messages between two participants
   GROUP = "group",      // Group messages with multiple participants
@@ -511,17 +510,6 @@
   THREAD = "THREAD",    // Threaded conversation
   WORLD = "WORLD",      // World channel
   FORUM = "FORUM",      // Forum discussion
-=======
-  SELF = 'SELF', // Messages to self
-  DM = 'DM', // Direct messages between two participants
-  GROUP = 'GROUP', // Group messages with multiple participants
-  VOICE_DM = 'VOICE_DM', // Voice direct messages
-  VOICE_GROUP = 'VOICE_GROUP', // Voice channels with multiple participants
-  FEED = 'FEED', // Social media feed
-  THREAD = 'THREAD', // Threaded conversation
-  WORLD = 'WORLD', // World channel
-  FORUM = 'FORUM', // Forum discussion
->>>>>>> 0efb57dc
   // Legacy types - kept for backward compatibility but should be replaced
   API = 'API', // @deprecated - Use DM or GROUP instead
 }
