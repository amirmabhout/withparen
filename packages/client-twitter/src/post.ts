import { Tweet } from "agent-twitter-client";
import {
    composeContext,
    generateText,
    getEmbeddingZeroVector,
    IAgentRuntime,
    ModelClass,
    stringToUuid,
    parseBooleanFromText,
} from "@elizaos/core";
import { elizaLogger } from "@elizaos/core";
import { ClientBase } from "./base.ts";
import { postActionResponseFooter } from "@elizaos/core";
import { generateTweetActions } from "@elizaos/core";
import { IImageDescriptionService, ServiceType } from "@elizaos/core";
import { buildConversationThread } from "./utils.ts";
import { twitterMessageHandlerTemplate } from "./interactions.ts";
import { DEFAULT_MAX_TWEET_LENGTH } from "./environment.ts";

const twitterPostTemplate = `
# Areas of Expertise
{{knowledge}}

# About {{agentName}} (@{{twitterUserName}}):
{{bio}}
{{lore}}
{{topics}}

{{providers}}

{{characterPostExamples}}

{{postDirections}}

# Task: Generate a post in the voice and style and perspective of {{agentName}} @{{twitterUserName}}.
Write a post that is {{adjective}} about {{topic}} (without mentioning {{topic}} directly), from the perspective of {{agentName}}. Do not add commentary or acknowledge this request, just write the post.
Your response should be 1, 2, or 3 sentences (choose the length at random).
Your response should not contain any questions. Brief, concise statements only. The total character count MUST be less than {{maxTweetLength}}. No emojis. Use \\n\\n (double spaces) between statements if there are multiple statements in your response.`;

export const twitterActionTemplate =
    `
# INSTRUCTIONS: Determine actions for {{agentName}} (@{{twitterUserName}}) based on:
{{bio}}
{{postDirections}}

Guidelines:
- Highly selective engagement
- Direct mentions are priority
- Skip: low-effort content, off-topic, repetitive

Actions (respond only with tags):
[LIKE] - Resonates with interests (9.5/10)
[RETWEET] - Perfect character alignment (9/10)
[QUOTE] - Can add unique value (8/10)
[REPLY] - Memetic opportunity (9/10)

Tweet:
{{currentTweet}}

# Respond with qualifying action tags only.` + postActionResponseFooter;

/**
 * Truncate text to fit within the Twitter character limit, ensuring it ends at a complete sentence.
 */
function truncateToCompleteSentence(
    text: string,
    maxTweetLength: number
): string {
    if (text.length <= maxTweetLength) {
        return text;
    }

    // Attempt to truncate at the last period within the limit
    const truncatedAtPeriod = text.slice(
        0,
        text.lastIndexOf(".", maxTweetLength) + 1
    );
    if (truncatedAtPeriod.trim().length > 0) {
        return truncatedAtPeriod.trim();
    }

    // If no period is found, truncate to the nearest whitespace
    const truncatedAtSpace = text.slice(
        0,
        text.lastIndexOf(" ", maxTweetLength)
    );
    if (truncatedAtSpace.trim().length > 0) {
        return truncatedAtSpace.trim() + "...";
    }

    // Fallback: Hard truncate and add ellipsis
    return text.slice(0, maxTweetLength - 3).trim() + "...";
}

export class TwitterPostClient {
    client: ClientBase;
    runtime: IAgentRuntime;
    twitterUsername: string;
    private isProcessing: boolean = false;
    private lastProcessTime: number = 0;
    private stopProcessingActions: boolean = false;
    private isDryRun: boolean;

    constructor(client: ClientBase, runtime: IAgentRuntime) {
        this.client = client;
        this.runtime = runtime;
        this.twitterUsername = runtime.getSetting("TWITTER_USERNAME");
        this.isDryRun = parseBooleanFromText(
            runtime.getSetting("TWITTER_DRY_RUN") ?? "false"
        );

        // Log configuration on initialization
        elizaLogger.log("Twitter Client Configuration:");
        elizaLogger.log(`- Username: ${this.twitterUsername}`);
        elizaLogger.log(`- Dry Run Mode: ${this.isDryRun ? "enabled" : "disabled"}`);
        elizaLogger.log(`- Post Interval: ${runtime.getSetting("POST_INTERVAL_MIN") || "90"}-${runtime.getSetting("POST_INTERVAL_MAX") || "180"} minutes`);
        elizaLogger.log(`- Action Processing: ${parseBooleanFromText(runtime.getSetting("ENABLE_ACTION_PROCESSING") ?? "false") ? "enabled" : "disabled"}`);
        elizaLogger.log(`- Action Interval: ${(parseInt(runtime.getSetting("ACTION_INTERVAL") ?? "300000") / 1000).toFixed(0)} seconds`);
        elizaLogger.log(`- Post Immediately: ${parseBooleanFromText(runtime.getSetting("POST_IMMEDIATELY") ?? "false") ? "enabled" : "disabled"}`);
        elizaLogger.log(`- Search Enabled: ${parseBooleanFromText(runtime.getSetting("TWITTER_SEARCH_ENABLE") ?? "false") ? "enabled" : "disabled"}`);

        const targetUsers = runtime.getSetting("TWITTER_TARGET_USERS");
        if (targetUsers) {
            elizaLogger.log(`- Target Users: ${targetUsers}`);
        }

        if (this.isDryRun) {
            elizaLogger.log("Twitter client initialized in dry run mode - no actual tweets will be posted");
        }
    }

    async start(postImmediately: boolean = false) {
        if (!this.client.profile) {
            await this.client.init();
        }

        const generateNewTweetLoop = async () => {
            const lastPost = await this.runtime.cacheManager.get<{
                timestamp: number;
            }>("twitter/" + this.twitterUsername + "/lastPost");

            const lastPostTimestamp = lastPost?.timestamp ?? 0;
            const minMinutes =
                parseInt(this.runtime.getSetting("POST_INTERVAL_MIN")) || 90;
            const maxMinutes =
                parseInt(this.runtime.getSetting("POST_INTERVAL_MAX")) || 180;
            const randomMinutes =
                Math.floor(Math.random() * (maxMinutes - minMinutes + 1)) +
                minMinutes;
            const delay = randomMinutes * 60 * 1000;

            if (Date.now() > lastPostTimestamp + delay) {
                await this.generateNewTweet();
            }

            setTimeout(() => {
                generateNewTweetLoop(); // Set up next iteration
            }, delay);

            elizaLogger.log(`Next tweet scheduled in ${randomMinutes} minutes`);
        };

        const processActionsLoop = async () => {
            const actionInterval =
                parseInt(this.runtime.getSetting("ACTION_INTERVAL")) || 300000; // Default to 5 minutes

            while (!this.stopProcessingActions) {
                try {
                    const results = await this.processTweetActions();
                    if (results) {
                        elizaLogger.log(`Processed ${results.length} tweets`);
                        elizaLogger.log(
                            `Next action processing scheduled in ${actionInterval / 1000} seconds`
                        );
                        // Wait for the full interval before next processing
                        await new Promise((resolve) =>
                            setTimeout(resolve, actionInterval)
                        );
                    }
                } catch (error) {
                    elizaLogger.error(
                        "Error in action processing loop:",
                        error
                    );
                    // Add exponential backoff on error
                    await new Promise((resolve) => setTimeout(resolve, 30000)); // Wait 30s on error
                }
            }
        };

        if (
            this.runtime.getSetting("POST_IMMEDIATELY") != null &&
            this.runtime.getSetting("POST_IMMEDIATELY") !== ""
        ) {
            // Retrieve setting, default to false if not set or if the value is not "true"
            postImmediately = this.runtime.getSetting("POST_IMMEDIATELY") === "true" || false;

        }

        if (postImmediately) {
            await this.generateNewTweet();
        }
<<<<<<< HEAD

        // Only start tweet generation loop if not in dry run mode
        if (!this.isDryRun) {
            generateNewTweetLoop();
            elizaLogger.log("Tweet generation loop started");
        } else {
            elizaLogger.log("Tweet generation loop disabled (dry run mode)");
        }

        // Add check for ENABLE_ACTION_PROCESSING before starting the loop
        const enableActionProcessing = parseBooleanFromText(
            this.runtime.getSetting("ENABLE_ACTION_PROCESSING") ?? "false"
        );
=======

        // Add check for ENABLE_ACTION_PROCESSING before starting the loop
        const enableActionProcessing =
            this.runtime.getSetting("ENABLE_ACTION_PROCESSING") === "true" || false;
>>>>>>> 2f3f7cb5

        if (enableActionProcessing && !this.isDryRun) {
            processActionsLoop().catch((error) => {
                elizaLogger.error(
                    "Fatal error in process actions loop:",
                    error
                );
            });
        } else {
            if (this.isDryRun) {
                elizaLogger.log("Action processing loop disabled (dry run mode)");
            } else {
                elizaLogger.log("Action processing loop disabled by configuration");
            }
        }
<<<<<<< HEAD
=======
        
        generateNewTweetLoop();
    }

    constructor(client: ClientBase, runtime: IAgentRuntime) {
        this.client = client;
        this.runtime = runtime;
        this.twitterUsername = runtime.getSetting("TWITTER_USERNAME");
>>>>>>> 2f3f7cb5
    }

    /**
     * Generates and posts a new tweet. If isDryRun is true, only logs what would have been posted.
     */
    private async generateNewTweet() {
        elizaLogger.log("Generating new tweet");

        try {
            const roomId = stringToUuid(
                "twitter_generate_room-" + this.client.profile.username
            );
            await this.runtime.ensureUserExists(
                this.runtime.agentId,
                this.client.profile.username,
                this.runtime.character.name,
                "twitter"
            );

            const topics = this.runtime.character.topics.join(", ");

            const state = await this.runtime.composeState(
                {
                    userId: this.runtime.agentId,
                    roomId: roomId,
                    agentId: this.runtime.agentId,
                    content: {
                        text: topics || "",
                        action: "TWEET",
                    },
                },
                {
                    twitterUserName: this.client.profile.username,
                }
            );

            const context = composeContext({
                state,
                template:
                    this.runtime.character.templates?.twitterPostTemplate ||
                    twitterPostTemplate,
            });

            elizaLogger.debug("generate post prompt:\n" + context);

            const newTweetContent = await generateText({
                runtime: this.runtime,
                context,
                modelClass: ModelClass.SMALL,
            });

            // First attempt to clean content
            let cleanedContent = "";

            // Try parsing as JSON first
            try {
                const parsedResponse = JSON.parse(newTweetContent);
                if (parsedResponse.text) {
                    cleanedContent = parsedResponse.text;
                } else if (typeof parsedResponse === "string") {
                    cleanedContent = parsedResponse;
                }
            } catch (error) {
                error.linted = true; // make linter happy since catch needs a variable
                // If not JSON, clean the raw content
                cleanedContent = newTweetContent
                    .replace(/^\s*{?\s*"text":\s*"|"\s*}?\s*$/g, "") // Remove JSON-like wrapper
                    .replace(/^['"](.*)['"]$/g, "$1") // Remove quotes
                    .replace(/\\"/g, '"') // Unescape quotes
                    .replace(/\\n/g, "\n") // Unescape newlines
                    .trim();
            }

            if (!cleanedContent) {
                elizaLogger.error(
                    "Failed to extract valid content from response:",
                    {
                        rawResponse: newTweetContent,
                        attempted: "JSON parsing",
                    }
                );
                return;
            }

            // Use the helper function to truncate to complete sentence
            const content = truncateToCompleteSentence(
                cleanedContent,
                parseInt(this.runtime.getSetting("MAX_TWEET_LENGTH")) ||
                    DEFAULT_MAX_TWEET_LENGTH
            );

            const removeQuotes = (str: string) =>
                str.replace(/^['"](.*)['"]$/, "$1");

            const fixNewLines = (str: string) => str.replaceAll(/\\n/g, "\n");

            // Final cleaning
            cleanedContent = removeQuotes(fixNewLines(content));

            if (this.isDryRun) {
                elizaLogger.info(
                    `Dry run: would have posted tweet: ${cleanedContent}`
                );
                return;
            }

            try {
                elizaLogger.log(`Posting new tweet:\n ${cleanedContent}`);

                const result = await this.client.requestQueue.add(
                    async () =>
                        await this.client.twitterClient.sendTweet(
                            cleanedContent
                        )
                );
                const body = await result.json();
                if (!body?.data?.create_tweet?.tweet_results?.result) {
                    console.error("Error sending tweet; Bad response:", body);
                    return;
                }
                const tweetResult = body.data.create_tweet.tweet_results.result;

                const tweet = {
                    id: tweetResult.rest_id,
                    name: this.client.profile.screenName,
                    username: this.client.profile.username,
                    text: tweetResult.legacy.full_text,
                    conversationId: tweetResult.legacy.conversation_id_str,
                    createdAt: tweetResult.legacy.created_at,
                    timestamp: new Date(
                        tweetResult.legacy.created_at
                    ).getTime(),
                    userId: this.client.profile.id,
                    inReplyToStatusId:
                        tweetResult.legacy.in_reply_to_status_id_str,
                    permanentUrl: `https://twitter.com/${this.twitterUsername}/status/${tweetResult.rest_id}`,
                    hashtags: [],
                    mentions: [],
                    photos: [],
                    thread: [],
                    urls: [],
                    videos: [],
                } as Tweet;

                await this.runtime.cacheManager.set(
                    `twitter/${this.client.profile.username}/lastPost`,
                    {
                        id: tweet.id,
                        timestamp: Date.now(),
                    }
                );

                await this.client.cacheTweet(tweet);

                elizaLogger.log(`Tweet posted:\n ${tweet.permanentUrl}`);

                await this.runtime.ensureRoomExists(roomId);
                await this.runtime.ensureParticipantInRoom(
                    this.runtime.agentId,
                    roomId
                );

                await this.runtime.messageManager.createMemory({
                    id: stringToUuid(tweet.id + "-" + this.runtime.agentId),
                    userId: this.runtime.agentId,
                    agentId: this.runtime.agentId,
                    content: {
                        text: newTweetContent.trim(),
                        url: tweet.permanentUrl,
                        source: "twitter",
                    },
                    roomId,
                    embedding: getEmbeddingZeroVector(),
                    createdAt: tweet.timestamp,
                });
            } catch (error) {
                elizaLogger.error("Error sending tweet:", error);
            }
        } catch (error) {
            elizaLogger.error("Error generating new tweet:", error);
        }
    }

    private async generateTweetContent(
        tweetState: any,
        options?: {
            template?: string;
            context?: string;
        }
    ): Promise<string> {
        const context = composeContext({
            state: tweetState,
            template:
                options?.template ||
                this.runtime.character.templates?.twitterPostTemplate ||
                twitterPostTemplate,
        });

        const response = await generateText({
            runtime: this.runtime,
            context: options?.context || context,
            modelClass: ModelClass.SMALL,
        });
        elizaLogger.debug("generate tweet content response:\n" + response);

        // First clean up any markdown and newlines
        const cleanedResponse = response
            .replace(/```json\s*/g, "") // Remove ```json
            .replace(/```\s*/g, "") // Remove any remaining ```
            .replaceAll(/\\n/g, "\n")
            .trim();

        // Try to parse as JSON first
        try {
            const jsonResponse = JSON.parse(cleanedResponse);
            if (jsonResponse.text) {
                return this.trimTweetLength(jsonResponse.text);
            }
            if (typeof jsonResponse === "object") {
                const possibleContent =
                    jsonResponse.content ||
                    jsonResponse.message ||
                    jsonResponse.response;
                if (possibleContent) {
                    return this.trimTweetLength(possibleContent);
                }
            }
        } catch (error) {
            error.linted = true; // make linter happy since catch needs a variable

            // If JSON parsing fails, treat as plain text
            elizaLogger.debug("Response is not JSON, treating as plain text");
        }

        // If not JSON or no valid content found, clean the raw text
        return this.trimTweetLength(cleanedResponse);
    }

    // Helper method to ensure tweet length compliance
    private trimTweetLength(text: string, maxLength: number = 280): string {
        if (text.length <= maxLength) return text;

        // Try to cut at last sentence
        const lastSentence = text.slice(0, maxLength).lastIndexOf(".");
        if (lastSentence > 0) {
            return text.slice(0, lastSentence + 1).trim();
        }

        // Fallback to word boundary
        return (
            text.slice(0, text.lastIndexOf(" ", maxLength - 3)).trim() + "..."
        );
    }

    /**
     * Processes tweet actions (likes, retweets, quotes, replies). If isDryRun is true,
     * only simulates and logs actions without making API calls.
     */
    private async processTweetActions() {
        if (this.isProcessing) {
            elizaLogger.log("Already processing tweet actions, skipping");
            return null;
        }

        try {
            this.isProcessing = true;
            this.lastProcessTime = Date.now();

            elizaLogger.log("Processing tweet actions");

            if (this.isDryRun) {
                elizaLogger.log("Dry run mode: simulating tweet actions");
                return [];
            }

            await this.runtime.ensureUserExists(
                this.runtime.agentId,
                this.twitterUsername,
                this.runtime.character.name,
                "twitter"
            );

            const homeTimeline = await this.client.fetchTimelineForActions(15);
            const results = [];

            for (const tweet of homeTimeline) {
                try {
                    // Skip if we've already processed this tweet
                    const memory =
                        await this.runtime.messageManager.getMemoryById(
                            stringToUuid(tweet.id + "-" + this.runtime.agentId)
                        );
                    if (memory) {
                        elizaLogger.log(
                            `Already processed tweet ID: ${tweet.id}`
                        );
                        continue;
                    }

                    const roomId = stringToUuid(
                        tweet.conversationId + "-" + this.runtime.agentId
                    );

                    const tweetState = await this.runtime.composeState(
                        {
                            userId: this.runtime.agentId,
                            roomId,
                            agentId: this.runtime.agentId,
                            content: { text: "", action: "" },
                        },
                        {
                            twitterUserName: this.twitterUsername,
                            currentTweet: `ID: ${tweet.id}\nFrom: ${tweet.name} (@${tweet.username})\nText: ${tweet.text}`,
                        }
                    );

                    const actionContext = composeContext({
                        state: tweetState,
                        template:
                            this.runtime.character.templates
                                ?.twitterActionTemplate ||
                            twitterActionTemplate,
                    });

                    const actionResponse = await generateTweetActions({
                        runtime: this.runtime,
                        context: actionContext,
                        modelClass: ModelClass.SMALL,
                    });

                    if (!actionResponse) {
                        elizaLogger.log(
                            `No valid actions generated for tweet ${tweet.id}`
                        );
                        continue;
                    }

                    const executedActions: string[] = [];

                    // Execute actions
                    if (actionResponse.like) {
                        try {
                            if (this.isDryRun) {
                                elizaLogger.info(`Dry run: would have liked tweet ${tweet.id}`);
                                executedActions.push("like (dry run)");
                            } else {
                                await this.client.twitterClient.likeTweet(tweet.id);
                                executedActions.push("like");
                                elizaLogger.log(`Liked tweet ${tweet.id}`);
                            }
                        } catch (error) {
                            elizaLogger.error(
                                `Error liking tweet ${tweet.id}:`,
                                error
                            );
                        }
                    }

                    if (actionResponse.retweet) {
                        try {
                            if (this.isDryRun) {
                                elizaLogger.info(`Dry run: would have retweeted tweet ${tweet.id}`);
                                executedActions.push("retweet (dry run)");
                            } else {
                                await this.client.twitterClient.retweet(tweet.id);
                                executedActions.push("retweet");
                                elizaLogger.log(`Retweeted tweet ${tweet.id}`);
                            }
                        } catch (error) {
                            elizaLogger.error(
                                `Error retweeting tweet ${tweet.id}:`,
                                error
                            );
                        }
                    }

                    if (actionResponse.quote) {
                        try {
                            // Check for dry run mode
                            if (this.isDryRun) {
                                elizaLogger.info(
                                    `Dry run: would have posted quote tweet for ${tweet.id}`
                                );
                                executedActions.push("quote (dry run)");
                                continue;
                            }

                            // Build conversation thread for context
                            const thread = await buildConversationThread(
                                tweet,
                                this.client
                            );
                            const formattedConversation = thread
                                .map(
                                    (t) =>
                                        `@${t.username} (${new Date(t.timestamp * 1000).toLocaleString()}): ${t.text}`
                                )
                                .join("\n\n");

                            // Generate image descriptions if present
                            const imageDescriptions = [];
                            if (tweet.photos?.length > 0) {
                                elizaLogger.log(
                                    "Processing images in tweet for context"
                                );
                                for (const photo of tweet.photos) {
                                    const description = await this.runtime
                                        .getService<IImageDescriptionService>(
                                            ServiceType.IMAGE_DESCRIPTION
                                        )
                                        .describeImage(photo.url);
                                    imageDescriptions.push(description);
                                }
                            }

                            // Handle quoted tweet if present
                            let quotedContent = "";
                            if (tweet.quotedStatusId) {
                                try {
                                    const quotedTweet =
                                        await this.client.twitterClient.getTweet(
                                            tweet.quotedStatusId
                                        );
                                    if (quotedTweet) {
                                        quotedContent = `\nQuoted Tweet from @${quotedTweet.username}:\n${quotedTweet.text}`;
                                    }
                                } catch (error) {
                                    elizaLogger.error(
                                        "Error fetching quoted tweet:",
                                        error
                                    );
                                }
                            }

                            // Compose rich state with all context
                            const enrichedState =
                                await this.runtime.composeState(
                                    {
                                        userId: this.runtime.agentId,
                                        roomId: stringToUuid(
                                            tweet.conversationId +
                                                "-" +
                                                this.runtime.agentId
                                        ),
                                        agentId: this.runtime.agentId,
                                        content: {
                                            text: tweet.text,
                                            action: "QUOTE",
                                        },
                                    },
                                    {
                                        twitterUserName: this.twitterUsername,
                                        currentPost: `From @${tweet.username}: ${tweet.text}`,
                                        formattedConversation,
                                        imageContext:
                                            imageDescriptions.length > 0
                                                ? `\nImages in Tweet:\n${imageDescriptions.map((desc, i) => `Image ${i + 1}: ${desc}`).join("\n")}`
                                                : "",
                                        quotedContent,
                                    }
                                );

                            const quoteContent =
                                await this.generateTweetContent(enrichedState, {
                                    template:
                                        this.runtime.character.templates
                                            ?.twitterMessageHandlerTemplate ||
                                        twitterMessageHandlerTemplate,
                                });

                            if (!quoteContent) {
                                elizaLogger.error(
                                    "Failed to generate valid quote tweet content"
                                );
                                return;
                            }

                            elizaLogger.log(
                                "Generated quote tweet content:",
                                quoteContent
                            );

                            // Send the tweet through request queue
                            const result = await this.client.requestQueue.add(
                                async () =>
                                    await this.client.twitterClient.sendQuoteTweet(
                                        quoteContent,
                                        tweet.id
                                    )
                            );

                            const body = await result.json();

                            if (
                                body?.data?.create_tweet?.tweet_results?.result
                            ) {
                                elizaLogger.log(
                                    "Successfully posted quote tweet"
                                );
                                executedActions.push("quote");

                                // Cache generation context for debugging
                                await this.runtime.cacheManager.set(
                                    `twitter/quote_generation_${tweet.id}.txt`,
                                    `Context:\n${enrichedState}\n\nGenerated Quote:\n${quoteContent}`
                                );
                            } else {
                                elizaLogger.error(
                                    "Quote tweet creation failed:",
                                    body
                                );
                            }
                        } catch (error) {
                            elizaLogger.error(
                                "Error in quote tweet generation:",
                                error
                            );
                        }
                    }

                    if (actionResponse.reply) {
                        try {
                            await this.handleTextOnlyReply(
                                tweet,
                                tweetState,
                                executedActions
                            );
                        } catch (error) {
                            elizaLogger.error(
                                `Error replying to tweet ${tweet.id}:`,
                                error
                            );
                        }
                    }

                    // Add these checks before creating memory
                    await this.runtime.ensureRoomExists(roomId);
                    await this.runtime.ensureUserExists(
                        stringToUuid(tweet.userId),
                        tweet.username,
                        tweet.name,
                        "twitter"
                    );
                    await this.runtime.ensureParticipantInRoom(
                        this.runtime.agentId,
                        roomId
                    );

                    // Then create the memory
                    await this.runtime.messageManager.createMemory({
                        id: stringToUuid(tweet.id + "-" + this.runtime.agentId),
                        userId: stringToUuid(tweet.userId),
                        content: {
                            text: tweet.text,
                            url: tweet.permanentUrl,
                            source: "twitter",
                            action: executedActions.join(","),
                        },
                        agentId: this.runtime.agentId,
                        roomId,
                        embedding: getEmbeddingZeroVector(),
                        createdAt: tweet.timestamp * 1000,
                    });

                    results.push({
                        tweetId: tweet.id,
                        parsedActions: actionResponse,
                        executedActions,
                    });
                } catch (error) {
                    elizaLogger.error(
                        `Error processing tweet ${tweet.id}:`,
                        error
                    );
                    continue;
                }
            }

            return results; // Return results array to indicate completion
        } catch (error) {
            elizaLogger.error("Error in processTweetActions:", error);
            throw error;
        } finally {
            this.isProcessing = false;
        }
    }

    /**
     * Handles text-only replies to tweets. If isDryRun is true, only logs what would
     * have been replied without making API calls.
     */
    private async handleTextOnlyReply(
        tweet: Tweet,
        tweetState: any,
        executedActions: string[]
    ) {
        try {
            // Build conversation thread for context
            const thread = await buildConversationThread(tweet, this.client);
            const formattedConversation = thread
                .map(
                    (t) =>
                        `@${t.username} (${new Date(t.timestamp * 1000).toLocaleString()}): ${t.text}`
                )
                .join("\n\n");

            // Generate image descriptions if present
            const imageDescriptions = [];
            if (tweet.photos?.length > 0) {
                elizaLogger.log("Processing images in tweet for context");
                for (const photo of tweet.photos) {
                    const description = await this.runtime
                        .getService<IImageDescriptionService>(
                            ServiceType.IMAGE_DESCRIPTION
                        )
                        .describeImage(photo.url);
                    imageDescriptions.push(description);
                }
            }

            // Handle quoted tweet if present
            let quotedContent = "";
            if (tweet.quotedStatusId) {
                try {
                    const quotedTweet =
                        await this.client.twitterClient.getTweet(
                            tweet.quotedStatusId
                        );
                    if (quotedTweet) {
                        quotedContent = `\nQuoted Tweet from @${quotedTweet.username}:\n${quotedTweet.text}`;
                    }
                } catch (error) {
                    elizaLogger.error("Error fetching quoted tweet:", error);
                }
            }

            // Compose rich state with all context
            const enrichedState = await this.runtime.composeState(
                {
                    userId: this.runtime.agentId,
                    roomId: stringToUuid(
                        tweet.conversationId + "-" + this.runtime.agentId
                    ),
                    agentId: this.runtime.agentId,
                    content: { text: tweet.text, action: "" },
                },
                {
                    twitterUserName: this.twitterUsername,
                    currentPost: `From @${tweet.username}: ${tweet.text}`,
                    formattedConversation,
                    imageContext:
                        imageDescriptions.length > 0
                            ? `\nImages in Tweet:\n${imageDescriptions.map((desc, i) => `Image ${i + 1}: ${desc}`).join("\n")}`
                            : "",
                    quotedContent,
                }
            );

            // Generate and clean the reply content
            const replyText = await this.generateTweetContent(enrichedState, {
                template:
                    this.runtime.character.templates
                        ?.twitterMessageHandlerTemplate ||
                    twitterMessageHandlerTemplate,
            });

            if (!replyText) {
                elizaLogger.error("Failed to generate valid reply content");
                return;
            }

            if (this.isDryRun) {
                elizaLogger.info(`Dry run: reply to tweet ${tweet.id} would have been: ${replyText}`);
                executedActions.push("reply (dry run)");
                return;
            }

            elizaLogger.debug("Final reply text to be sent:", replyText);

            // Send the tweet through request queue
            const result = await this.client.requestQueue.add(
                async () =>
                    await this.client.twitterClient.sendTweet(
                        replyText,
                        tweet.id
                    )
            );

            const body = await result.json();

            if (body?.data?.create_tweet?.tweet_results?.result) {
                elizaLogger.log("Successfully posted reply tweet");
                executedActions.push("reply");

                // Cache generation context for debugging
                await this.runtime.cacheManager.set(
                    `twitter/reply_generation_${tweet.id}.txt`,
                    `Context:\n${enrichedState}\n\nGenerated Reply:\n${replyText}`
                );
            } else {
                elizaLogger.error("Tweet reply creation failed:", body);
            }
        } catch (error) {
            elizaLogger.error("Error in handleTextOnlyReply:", error);
        }
    }

    async stop() {
        this.stopProcessingActions = true;
    }
}<|MERGE_RESOLUTION|>--- conflicted
+++ resolved
@@ -112,12 +112,24 @@
         // Log configuration on initialization
         elizaLogger.log("Twitter Client Configuration:");
         elizaLogger.log(`- Username: ${this.twitterUsername}`);
-        elizaLogger.log(`- Dry Run Mode: ${this.isDryRun ? "enabled" : "disabled"}`);
-        elizaLogger.log(`- Post Interval: ${runtime.getSetting("POST_INTERVAL_MIN") || "90"}-${runtime.getSetting("POST_INTERVAL_MAX") || "180"} minutes`);
-        elizaLogger.log(`- Action Processing: ${parseBooleanFromText(runtime.getSetting("ENABLE_ACTION_PROCESSING") ?? "false") ? "enabled" : "disabled"}`);
-        elizaLogger.log(`- Action Interval: ${(parseInt(runtime.getSetting("ACTION_INTERVAL") ?? "300000") / 1000).toFixed(0)} seconds`);
-        elizaLogger.log(`- Post Immediately: ${parseBooleanFromText(runtime.getSetting("POST_IMMEDIATELY") ?? "false") ? "enabled" : "disabled"}`);
-        elizaLogger.log(`- Search Enabled: ${parseBooleanFromText(runtime.getSetting("TWITTER_SEARCH_ENABLE") ?? "false") ? "enabled" : "disabled"}`);
+        elizaLogger.log(
+            `- Dry Run Mode: ${this.isDryRun ? "enabled" : "disabled"}`
+        );
+        elizaLogger.log(
+            `- Post Interval: ${runtime.getSetting("POST_INTERVAL_MIN") || "90"}-${runtime.getSetting("POST_INTERVAL_MAX") || "180"} minutes`
+        );
+        elizaLogger.log(
+            `- Action Processing: ${parseBooleanFromText(runtime.getSetting("ENABLE_ACTION_PROCESSING") ?? "false") ? "enabled" : "disabled"}`
+        );
+        elizaLogger.log(
+            `- Action Interval: ${(parseInt(runtime.getSetting("ACTION_INTERVAL") ?? "300000") / 1000).toFixed(0)} seconds`
+        );
+        elizaLogger.log(
+            `- Post Immediately: ${parseBooleanFromText(runtime.getSetting("POST_IMMEDIATELY") ?? "false") ? "enabled" : "disabled"}`
+        );
+        elizaLogger.log(
+            `- Search Enabled: ${parseBooleanFromText(runtime.getSetting("TWITTER_SEARCH_ENABLE") ?? "false") ? "enabled" : "disabled"}`
+        );
 
         const targetUsers = runtime.getSetting("TWITTER_TARGET_USERS");
         if (targetUsers) {
@@ -125,7 +137,9 @@
         }
 
         if (this.isDryRun) {
-            elizaLogger.log("Twitter client initialized in dry run mode - no actual tweets will be posted");
+            elizaLogger.log(
+                "Twitter client initialized in dry run mode - no actual tweets will be posted"
+            );
         }
     }
 
@@ -193,14 +207,13 @@
             this.runtime.getSetting("POST_IMMEDIATELY") !== ""
         ) {
             // Retrieve setting, default to false if not set or if the value is not "true"
-            postImmediately = this.runtime.getSetting("POST_IMMEDIATELY") === "true" || false;
-
+            postImmediately =
+                this.runtime.getSetting("POST_IMMEDIATELY") === "true" || false;
         }
 
         if (postImmediately) {
             await this.generateNewTweet();
         }
-<<<<<<< HEAD
 
         // Only start tweet generation loop if not in dry run mode
         if (!this.isDryRun) {
@@ -214,12 +227,6 @@
         const enableActionProcessing = parseBooleanFromText(
             this.runtime.getSetting("ENABLE_ACTION_PROCESSING") ?? "false"
         );
-=======
-
-        // Add check for ENABLE_ACTION_PROCESSING before starting the loop
-        const enableActionProcessing =
-            this.runtime.getSetting("ENABLE_ACTION_PROCESSING") === "true" || false;
->>>>>>> 2f3f7cb5
 
         if (enableActionProcessing && !this.isDryRun) {
             processActionsLoop().catch((error) => {
@@ -230,22 +237,15 @@
             });
         } else {
             if (this.isDryRun) {
-                elizaLogger.log("Action processing loop disabled (dry run mode)");
+                elizaLogger.log(
+                    "Action processing loop disabled (dry run mode)"
+                );
             } else {
-                elizaLogger.log("Action processing loop disabled by configuration");
-            }
-        }
-<<<<<<< HEAD
-=======
-        
-        generateNewTweetLoop();
-    }
-
-    constructor(client: ClientBase, runtime: IAgentRuntime) {
-        this.client = client;
-        this.runtime = runtime;
-        this.twitterUsername = runtime.getSetting("TWITTER_USERNAME");
->>>>>>> 2f3f7cb5
+                elizaLogger.log(
+                    "Action processing loop disabled by configuration"
+                );
+            }
+        }
     }
 
     /**
@@ -589,10 +589,14 @@
                     if (actionResponse.like) {
                         try {
                             if (this.isDryRun) {
-                                elizaLogger.info(`Dry run: would have liked tweet ${tweet.id}`);
+                                elizaLogger.info(
+                                    `Dry run: would have liked tweet ${tweet.id}`
+                                );
                                 executedActions.push("like (dry run)");
                             } else {
-                                await this.client.twitterClient.likeTweet(tweet.id);
+                                await this.client.twitterClient.likeTweet(
+                                    tweet.id
+                                );
                                 executedActions.push("like");
                                 elizaLogger.log(`Liked tweet ${tweet.id}`);
                             }
@@ -607,10 +611,14 @@
                     if (actionResponse.retweet) {
                         try {
                             if (this.isDryRun) {
-                                elizaLogger.info(`Dry run: would have retweeted tweet ${tweet.id}`);
+                                elizaLogger.info(
+                                    `Dry run: would have retweeted tweet ${tweet.id}`
+                                );
                                 executedActions.push("retweet (dry run)");
                             } else {
-                                await this.client.twitterClient.retweet(tweet.id);
+                                await this.client.twitterClient.retweet(
+                                    tweet.id
+                                );
                                 executedActions.push("retweet");
                                 elizaLogger.log(`Retweeted tweet ${tweet.id}`);
                             }
@@ -918,7 +926,9 @@
             }
 
             if (this.isDryRun) {
-                elizaLogger.info(`Dry run: reply to tweet ${tweet.id} would have been: ${replyText}`);
+                elizaLogger.info(
+                    `Dry run: reply to tweet ${tweet.id} would have been: ${replyText}`
+                );
                 executedActions.push("reply (dry run)");
                 return;
             }
