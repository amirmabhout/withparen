--- conflicted
+++ resolved
@@ -763,7 +763,6 @@
   });
 }
 
-<<<<<<< HEAD
 // Hook for fetching agent panels (public GET routes)
 /**
  * Custom hook to fetch public GET routes (panels) for a specific agent.
@@ -797,7 +796,8 @@
       }),
     ...options,
   });
-=======
+}
+
 /**
  * Custom hook that combines useAgents with individual useAgent calls for detailed data
  * @returns {AgentsWithDetailsResult} Combined query results with both list and detailed data
@@ -859,5 +859,4 @@
     isError,
     error,
   };
->>>>>>> dfb2acd0
 }