--- conflicted
+++ resolved
@@ -1,9 +1,5 @@
 {
-<<<<<<< HEAD
-  "version": "1.5.16",
-=======
   "version": "1.6.0-alpha.4",
->>>>>>> 184b0a90
   "packages": [
     "packages/*"
   ],
